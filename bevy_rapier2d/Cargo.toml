[package]
name = "bevy_rapier2d"
version = "0.26.0"
authors = ["Sébastien Crozet <developer@crozet.re>"]
description = "2-dimensional physics engine in Rust, official Bevy plugin."
documentation = "http://docs.rs/bevy_rapier2d"
homepage = "http://rapier.rs"
repository = "https://github.com/dimforge/bevy_rapier"
readme = "../README.md"
keywords = ["physics", "dynamics", "rigid", "real-time", "joints"]
license = "Apache-2.0"
edition = "2021"


# See more keys and their definitions at https://doc.rust-lang.org/cargo/reference/manifest.html
[lib]
path = "../src/lib.rs"
required-features = ["dim2"]

[features]
default = ["dim2", "async-collider", "debug-render-2d"]
dim2 = []
debug-render-2d = [
    "bevy/bevy_core_pipeline",
    "bevy/bevy_sprite",
    "bevy/bevy_gizmos",
    "rapier2d/debug-render",
    "bevy/bevy_asset",
]
debug-render-3d = [
    "bevy/bevy_core_pipeline",
    "bevy/bevy_pbr",
    "bevy/bevy_gizmos",
    "rapier2d/debug-render",
    "bevy/bevy_asset",
]
parallel = ["rapier2d/parallel"]
simd-stable = ["rapier2d/simd-stable"]
simd-nightly = ["rapier2d/simd-nightly"]
wasm-bindgen = ["rapier2d/wasm-bindgen"]
serde-serialize = ["rapier2d/serde-serialize", "bevy/serialize", "serde"]
enhanced-determinism = ["rapier2d/enhanced-determinism"]
headless = []
async-collider = ["bevy/bevy_asset", "bevy/bevy_scene"]

[dependencies]
<<<<<<< HEAD
bevy = { version = "0.14.0-rc.2", default-features = false }
nalgebra = { version = "0.32.6", features = ["convert-glam027"] }
rapier2d = "0.19.0"
=======
bevy = { version = "0.13", default-features = false }
nalgebra = { version = "0.32.3", features = ["convert-glam025"] }
rapier2d = "0.20"
>>>>>>> 5fb8a4e1
bitflags = "2.4"
log = "0.4"
serde = { version = "1", features = ["derive"], optional = true }

[dev-dependencies]
bevy = { version = "0.14.0-rc.2", default-features = false, features = [
    "x11",
    "bevy_state",
] }
oorandom = "11"
approx = "0.5.1"
glam = { version = "0.27", features = ["approx"] }

[package.metadata.docs.rs]
# Enable all the features when building the docs on docs.rs
features = ["debug-render-2d", "serde-serialize"]<|MERGE_RESOLUTION|>--- conflicted
+++ resolved
@@ -44,15 +44,9 @@
 async-collider = ["bevy/bevy_asset", "bevy/bevy_scene"]
 
 [dependencies]
-<<<<<<< HEAD
 bevy = { version = "0.14.0-rc.2", default-features = false }
 nalgebra = { version = "0.32.6", features = ["convert-glam027"] }
-rapier2d = "0.19.0"
-=======
-bevy = { version = "0.13", default-features = false }
-nalgebra = { version = "0.32.3", features = ["convert-glam025"] }
 rapier2d = "0.20"
->>>>>>> 5fb8a4e1
 bitflags = "2.4"
 log = "0.4"
 serde = { version = "1", features = ["derive"], optional = true }
