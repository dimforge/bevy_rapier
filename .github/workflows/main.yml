--- conflicted
+++ resolved
@@ -8,11 +8,7 @@
 
 env:
   CARGO_TERM_COLOR: always
-<<<<<<< HEAD
-  RUST_CACHE_KEY: rust-cache-20240626
-=======
   RUST_CACHE_KEY: rust-cache-20240701
->>>>>>> 09d6f9d4
 
 jobs:
   check-fmt:
