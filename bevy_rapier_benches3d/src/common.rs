--- conflicted
+++ resolved
@@ -1,22 +1,13 @@
-<<<<<<< HEAD
 use bevy::{app::PluginsState, prelude::*};
-=======
-use bevy::{app::PluginsState, prelude::*, time::TimeUpdateStrategy};
->>>>>>> 7ea28f3b
 use bevy_rapier3d::prelude::*;
 
 #[cfg(not(feature = "visual"))]
 pub fn default_app() -> App {
-    use bevy::{log::LogPlugin, time::TimeUpdateStrategy};
+    use bevy::time::TimeUpdateStrategy;
     let mut app = App::new();
 
     app.add_plugins((
         MinimalPlugins,
-<<<<<<< HEAD
-        LogPlugin::default(),
-        HierarchyPlugin,
-=======
->>>>>>> 7ea28f3b
         TransformPlugin,
         RapierPhysicsPlugin::<()>::default(),
     ));
@@ -47,11 +38,10 @@
         LogDiagnosticsPlugin::default(),
     ));
     app.add_systems(Startup, |mut commands: Commands| {
-        commands.spawn(Camera3dBundle {
-            transform: Transform::from_xyz(-30.0, 30.0, 100.0)
-                .looking_at(Vec3::new(0.0, 0.0, 0.0), Vec3::Y),
-            ..Default::default()
-        });
+        commands.spawn((
+            Camera3d::default(),
+            Transform::from_xyz(-30.0, 30.0, 100.0).looking_at(Vec3::new(0.0, 0.0, 0.0), Vec3::Y),
+        ));
     });
     app
 }
