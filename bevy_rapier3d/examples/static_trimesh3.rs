use std::f32::consts::TAU;

use bevy::prelude::*;
use bevy_rapier3d::prelude::*;

fn main() {
    App::new()
        .insert_resource(ClearColor(Color::rgb(
            0xF9 as f32 / 255.0,
            0xF9 as f32 / 255.0,
            0xFF as f32 / 255.0,
        )))
        .add_plugins((
            DefaultPlugins,
            RapierPhysicsPlugin::<NoUserData>::default(),
            RapierDebugRenderPlugin::default(),
        ))
        .add_systems(Startup, (setup_graphics, setup_physics))
        .insert_resource(BallState::default())
        .add_systems(Update, ball_spawner)
        .run();
}

pub fn setup_graphics(mut commands: Commands) {
    commands.spawn(Camera3dBundle {
        transform: Transform::from_xyz(-15.0, 8.0, 15.0)
            .looking_at(Vec3::new(-5.0, 0.0, 5.0), Vec3::Y),
        ..Default::default()
    });
}

fn ramp_size() -> Vec3 {
    Vec3::new(10.0, 1.0, 1.0)
}

pub fn setup_physics(mut commands: Commands, mut ball_state: ResMut<BallState>) {
    //reset
    ball_state.balls_spawned = 0;

    // Create the ramp.
    let mut vertices: Vec<Vec3> = Vec::new();
    let mut indices: Vec<[u32; 3]> = Vec::new();
    let segments = 32;
    let ramp_size = ramp_size();

    for i in 0..=segments {
        // Half cosine wave vertically (with middle of low point at origin)
        let x = i as f32 / segments as f32 * ramp_size.x;
        let y = (-(i as f32 / segments as f32 * TAU / 2.0).cos() + 1.0) * ramp_size.y / 2.0;
        vertices.push(Vec3::new(x, y, -ramp_size.z / 2.0));
        vertices.push(Vec3::new(x, y, ramp_size.z / 2.0));
    }
    for i in 0..segments {
        // Two triangles making up a flat quad for each segment of the ramp.
        indices.push([2 * i, 2 * i + 1, 2 * i + 2]);
        indices.push([2 * i + 2, 2 * i + 1, 2 * i + 3]);
    }

    commands.spawn(Collider::trimesh(vertices, indices));

    // Create a bowl with a cosine cross-section,
    // so that we can join the end of the ramp smoothly
    // to the lip of the bowl.
    let mut vertices: Vec<Vec3> = Vec::new();
    let mut indices: Vec<[u32; 3]> = Vec::new();

    let segments = 32;
    let bowl_size = Vec3::new(10.0, 3.0, 10.0);

    for ix in 0..=segments {
        for iz in 0..=segments {
            // Map x and y into range [-1.0, 1.0];
            let shifted_z = (iz as f32 / segments as f32 - 0.5) * 2.0;
            let shifted_x = (ix as f32 / segments as f32 - 0.5) * 2.0;
            // Clamp radius at 1.0 or lower so the bowl has a flat lip near the corners.
            let clamped_radius = (shifted_z.powi(2) + shifted_x.powi(2)).sqrt().min(1.0);
            let x = shifted_x * bowl_size.x / 2.0;
            let z = shifted_z * bowl_size.z / 2.0;
            let y = ((clamped_radius - 0.5) * TAU / 2.0).sin() * bowl_size.y / 2.0;
            vertices.push(Vec3::new(x, y, z));
        }
    }
    for ix in 0..segments {
        for iz in 0..segments {
            // Start of the two relevant rows of vertices.
            let row0 = ix * (segments + 1);
            let row1 = (ix + 1) * (segments + 1);
            // Two triangles making up a not-very-flat quad for each segment of the bowl.
            indices.push([row0 + iz, row0 + iz + 1, row1 + iz]);
            indices.push([row1 + iz, row0 + iz + 1, row1 + iz + 1]);
        }
    }
    // Position so ramp connects smoothly
    // to one edge of the lip of the bowl.
    commands.spawn((
        TransformBundle::from(Transform::from_xyz(
            -bowl_size.x / 2.0,
            -bowl_size.y / 2.0,
            bowl_size.z / 2.0 - ramp_size.z / 2.0,
        )),
        Collider::trimesh(vertices, indices),
    ));
}

#[derive(Resource)]
pub struct BallState {
    balls_spawned: usize,
    max_balls: usize,
    timer: Timer,
}

impl Default for BallState {
    fn default() -> Self {
        Self {
            balls_spawned: 0,
            max_balls: 10,
            timer: Timer::from_seconds(2.0, TimerMode::Repeating),
        }
    }
}

pub fn ball_spawner(mut commands: Commands, time: Res<Time>, mut ball_state: ResMut<BallState>) {
    if ball_state.balls_spawned >= ball_state.max_balls {
        return;
    }

<<<<<<< HEAD
    // NOTE: The timing here only works properly with `time_dependent_number_of_timesteps`
    // disabled, as it is for examples.
    ball_state.seconds_until_next_spawn -= rapier_context
        .get_world(DEFAULT_WORLD_ID)
        .expect("Default world should exist.")
        .integration_parameters
        .dt;
    if ball_state.seconds_until_next_spawn > 0.0 {
        return;
=======
    if ball_state.timer.tick(time.delta()).finished() {
        // Spawn a ball near the top of the ramp.
        let ramp_size = ramp_size();
        let rad = 0.3;

        commands.spawn((
            TransformBundle::from(Transform::from_xyz(
                ramp_size.x * 0.9,
                ramp_size.y / 2.0 + rad * 3.0,
                0.0,
            )),
            RigidBody::Dynamic,
            Collider::ball(rad),
            Restitution::new(0.5),
        ));

        ball_state.balls_spawned += 1;
>>>>>>> cec05c3f
    }
}<|MERGE_RESOLUTION|>--- conflicted
+++ resolved
@@ -124,17 +124,6 @@
         return;
     }
 
-<<<<<<< HEAD
-    // NOTE: The timing here only works properly with `time_dependent_number_of_timesteps`
-    // disabled, as it is for examples.
-    ball_state.seconds_until_next_spawn -= rapier_context
-        .get_world(DEFAULT_WORLD_ID)
-        .expect("Default world should exist.")
-        .integration_parameters
-        .dt;
-    if ball_state.seconds_until_next_spawn > 0.0 {
-        return;
-=======
     if ball_state.timer.tick(time.delta()).finished() {
         // Spawn a ball near the top of the ramp.
         let ramp_size = ramp_size();
@@ -152,6 +141,5 @@
         ));
 
         ball_state.balls_spawned += 1;
->>>>>>> cec05c3f
     }
 }