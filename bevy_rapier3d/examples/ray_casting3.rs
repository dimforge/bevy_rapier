--- conflicted
+++ resolved
@@ -87,26 +87,16 @@
         let Some(ray) = camera.viewport_to_world(camera_transform, cursor_position) else { return; };
 
         // Then cast the ray.
-<<<<<<< HEAD
         let hit = rapier_context
             .cast_ray(
                 DEFAULT_WORLD_ID,
-                ray_pos,
-                ray_dir,
+                ray.origin,
+                ray.direction,
                 f32::MAX,
                 true,
                 QueryFilter::only_dynamic(),
             )
             .expect("Default world should exist.");
-=======
-        let hit = rapier_context.cast_ray(
-            ray.origin,
-            ray.direction,
-            f32::MAX,
-            true,
-            QueryFilter::only_dynamic(),
-        );
->>>>>>> bbab0ea4
 
         if let Some((entity, _toi)) = hit {
             // Color in blue the entity we just hit.
@@ -116,29 +106,4 @@
             commands.entity(entity).insert(ColliderDebugColor(color));
         }
     }
-<<<<<<< HEAD
-}
-
-// Credit to @doomy on discord.
-fn ray_from_mouse_position(
-    window: &Window,
-    camera: &Camera,
-    camera_transform: &GlobalTransform,
-) -> (Vec3, Vec3) {
-    let mouse_position = window.cursor_position().unwrap_or(Vec2::new(0.0, 0.0));
-
-    let x = 2.0 * (mouse_position.x / window.width()) - 1.0;
-    let y = 2.0 * (mouse_position.y / window.height()) - 1.0;
-
-    let camera_inverse_matrix =
-        camera_transform.compute_matrix() * camera.projection_matrix().inverse();
-    let near = camera_inverse_matrix * Vec3::new(x, y, -1.0).extend(1.0);
-    let far = camera_inverse_matrix * Vec3::new(x, y, 1.0).extend(1.0);
-
-    let near = near.truncate() / near.w;
-    let far = far.truncate() / far.w;
-    let dir: Vec3 = far - near;
-    (near, dir)
-=======
->>>>>>> bbab0ea4
 }