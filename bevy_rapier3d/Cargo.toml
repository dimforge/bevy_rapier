[package]
name = "bevy_rapier3d"
version = "0.25.0"
authors = ["Sébastien Crozet <developer@crozet.re>"]
description = "3-dimensional physics engine in Rust, official Bevy plugin."
documentation = "http://docs.rs/bevy_rapier3d"
homepage = "http://rapier.rs"
repository = "https://github.com/dimforge/bevy_rapier"
readme = "../README.md"
keywords = ["physics", "dynamics", "rigid", "real-time", "joints"]
license = "Apache-2.0"
edition = "2021"


# See more keys and their definitions at https://doc.rust-lang.org/cargo/reference/manifest.html
[lib]
path = "../src/lib.rs"
required-features = ["dim3"]

[features]
default = ["dim3", "async-collider", "debug-render-3d"]
dim3 = []
debug-render = ["debug-render-3d"]
debug-render-2d = [
    "bevy/bevy_core_pipeline",
    "bevy/bevy_sprite",
    "bevy/bevy_gizmos",
    "rapier3d/debug-render",
    "bevy/bevy_asset",
]
debug-render-3d = [
    "bevy/bevy_core_pipeline",
    "bevy/bevy_pbr",
    "bevy/bevy_gizmos",
    "rapier3d/debug-render",
    "bevy/bevy_asset",
]
parallel = ["rapier3d/parallel"]
simd-stable = ["rapier3d/simd-stable"]
simd-nightly = ["rapier3d/simd-nightly"]
wasm-bindgen = ["rapier3d/wasm-bindgen"]
serde-serialize = ["rapier3d/serde-serialize", "bevy/serialize", "serde"]
enhanced-determinism = ["rapier3d/enhanced-determinism"]
headless = []
async-collider = ["bevy/bevy_asset", "bevy/bevy_scene"]

[dependencies]
<<<<<<< HEAD
bevy = { version = "0.12", default-features = false }
nalgebra = { version = "0.32.3", features = ["convert-glam024"] }
# Don't enable the default features because we don't need the ColliderSet/RigidBodySet
rapier3d = { git = "https://github.com/AnthonyTornetta/rapier", version = "0.17.2" }
=======
bevy = { version = "0.13", default-features = false }
nalgebra = { version = "0.32.3", features = [ "convert-glam025" ] }
rapier3d = "0.18"
>>>>>>> 6aa960b6
bitflags = "2.4"
log = "0.4"
serde = { version = "1", features = ["derive"], optional = true }

[dev-dependencies]
<<<<<<< HEAD
bevy = { version = "0.12", default-features = false, features = [
    "x11",
    "tonemapping_luts",
] }
approx = "0.5.1"
glam = { version = "0.24", features = ["approx"] }
=======
bevy = { version = "0.13", default-features = false, features = ["x11", "tonemapping_luts"]}
approx = "0.5.1"
glam = { version = "0.25", features = [ "approx" ] }
>>>>>>> 6aa960b6

[package.metadata.docs.rs]
# Enable all the features when building the docs on docs.rs
features = ["debug-render-3d", "serde-serialize"]<|MERGE_RESOLUTION|>--- conflicted
+++ resolved
@@ -45,33 +45,17 @@
 async-collider = ["bevy/bevy_asset", "bevy/bevy_scene"]
 
 [dependencies]
-<<<<<<< HEAD
-bevy = { version = "0.12", default-features = false }
-nalgebra = { version = "0.32.3", features = ["convert-glam024"] }
-# Don't enable the default features because we don't need the ColliderSet/RigidBodySet
-rapier3d = { git = "https://github.com/AnthonyTornetta/rapier", version = "0.17.2" }
-=======
 bevy = { version = "0.13", default-features = false }
 nalgebra = { version = "0.32.3", features = [ "convert-glam025" ] }
 rapier3d = "0.18"
->>>>>>> 6aa960b6
 bitflags = "2.4"
 log = "0.4"
 serde = { version = "1", features = ["derive"], optional = true }
 
 [dev-dependencies]
-<<<<<<< HEAD
-bevy = { version = "0.12", default-features = false, features = [
-    "x11",
-    "tonemapping_luts",
-] }
-approx = "0.5.1"
-glam = { version = "0.24", features = ["approx"] }
-=======
 bevy = { version = "0.13", default-features = false, features = ["x11", "tonemapping_luts"]}
 approx = "0.5.1"
 glam = { version = "0.25", features = [ "approx" ] }
->>>>>>> 6aa960b6
 
 [package.metadata.docs.rs]
 # Enable all the features when building the docs on docs.rs
