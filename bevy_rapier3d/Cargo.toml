--- conflicted
+++ resolved
@@ -45,30 +45,18 @@
 async-collider = ["bevy/bevy_asset", "bevy/bevy_scene"]
 
 [dependencies]
-<<<<<<< HEAD
 bevy = { version = "0.14.0-rc.2", default-features = false }
 nalgebra = { version = "0.32.6", features = ["convert-glam027"] }
-rapier3d = "0.19"
-=======
-bevy = { version = "0.13", default-features = false }
-nalgebra = { version = "0.32.3", features = ["convert-glam025"] }
 rapier3d = "0.20"
->>>>>>> 5fb8a4e1
 bitflags = "2.4"
 log = "0.4"
 serde = { version = "1", features = ["derive"], optional = true }
 
 [dev-dependencies]
-<<<<<<< HEAD
 bevy = { version = "0.14.0-rc.2", default-features = false, features = [
     "x11",
     "tonemapping_luts",
     "bevy_state",
-=======
-bevy = { version = "0.13", default-features = false, features = [
-    "x11",
-    "tonemapping_luts",
->>>>>>> 5fb8a4e1
 ] }
 approx = "0.5.1"
 glam = { version = "0.27", features = ["approx"] }
