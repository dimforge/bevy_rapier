--- conflicted
+++ resolved
@@ -45,25 +45,15 @@
 async-collider = ["bevy/bevy_asset", "bevy/bevy_scene"]
 
 [dependencies]
-<<<<<<< HEAD
-bevy = { version = "0.14.0", default-features = false }
+bevy = { version = "0.14", default-features = false }
 nalgebra = { version = "0.33", features = ["convert-glam027"] }
 rapier3d = "0.22"
-=======
-bevy = { version = "0.14", default-features = false }
-nalgebra = { version = "0.33", features = ["convert-glam027"] }
-rapier3d = "0.21"
->>>>>>> 3c986103
 bitflags = "2.4"
 log = "0.4"
 serde = { version = "1", features = ["derive"], optional = true }
 
 [dev-dependencies]
-<<<<<<< HEAD
-bevy = { version = "0.14.0", default-features = false, features = [
-=======
 bevy = { version = "0.14", default-features = false, features = [
->>>>>>> 3c986103
     "x11",
     "tonemapping_luts",
     "bevy_state",
