[package]
name = "bevy_rapier3d"
version = "0.23.0"
authors = ["Sébastien Crozet <developer@crozet.re>"]
description = "3-dimensional physics engine in Rust, official Bevy plugin."
documentation = "http://docs.rs/bevy_rapier3d"
homepage = "http://rapier.rs"
repository = "https://github.com/dimforge/bevy_rapier"
readme = "../README.md"
keywords = [ "physics", "dynamics", "rigid", "real-time", "joints" ]
license = "Apache-2.0"
edition = "2021"


# See more keys and their definitions at https://doc.rust-lang.org/cargo/reference/manifest.html
[lib]
path = "../src/lib.rs"
required-features = [ "dim3" ]

[features]
default = [ "dim3", "async-collider", "debug-render-3d" ]
dim3 = []
debug-render = [ "debug-render-3d" ]
debug-render-2d = [ "bevy/bevy_core_pipeline", "bevy/bevy_sprite", "bevy/bevy_gizmos", "rapier3d/debug-render", "bevy/bevy_asset" ]
debug-render-3d = [ "bevy/bevy_core_pipeline", "bevy/bevy_pbr", "bevy/bevy_gizmos", "rapier3d/debug-render", "bevy/bevy_asset" ]
parallel = [ "rapier3d/parallel" ]
simd-stable = [ "rapier3d/simd-stable" ]
simd-nightly = [ "rapier3d/simd-nightly" ]
wasm-bindgen = [ "rapier3d/wasm-bindgen" ]
serde-serialize = [ "rapier3d/serde-serialize", "bevy/serialize", "serde" ]
enhanced-determinism = [ "rapier3d/enhanced-determinism" ]
headless = [ ]
async-collider = [ "bevy/bevy_asset", "bevy/bevy_scene" ]

[dependencies]
bevy = { version = "0.12", default-features = false }
nalgebra = { version = "0.32.3", features = [ "convert-glam024" ] }
# Don't enable the default features because we don't need the ColliderSet/RigidBodySet
<<<<<<< HEAD
rapier3d = { git = "https://github.com/AnthonyTornetta/rapier", version = "0.17.2"}
bitflags = "1"
=======
rapier3d = "0.17"
bitflags = "2.4"
>>>>>>> cec05c3f
#bevy_prototype_debug_lines = { version = "0.6", features = ["3d"], optional = true }
log = "0.4"
serde = { version = "1", features = [ "derive" ], optional = true}

[dev-dependencies]
bevy = { version = "0.12", default-features = false, features = ["x11", "tonemapping_luts"]}
approx = "0.5.1"
glam = { version = "0.24", features = [ "approx" ] }

[package.metadata.docs.rs]
# Enable all the features when building the docs on docs.rs
features = [ "debug-render-3d", "serde-serialize" ]<|MERGE_RESOLUTION|>--- conflicted
+++ resolved
@@ -7,7 +7,7 @@
 homepage = "http://rapier.rs"
 repository = "https://github.com/dimforge/bevy_rapier"
 readme = "../README.md"
-keywords = [ "physics", "dynamics", "rigid", "real-time", "joints" ]
+keywords = ["physics", "dynamics", "rigid", "real-time", "joints"]
 license = "Apache-2.0"
 edition = "2021"
 
@@ -15,43 +15,53 @@
 # See more keys and their definitions at https://doc.rust-lang.org/cargo/reference/manifest.html
 [lib]
 path = "../src/lib.rs"
-required-features = [ "dim3" ]
+required-features = ["dim3"]
 
 [features]
-default = [ "dim3", "async-collider", "debug-render-3d" ]
+default = ["dim3", "async-collider", "debug-render-3d"]
 dim3 = []
-debug-render = [ "debug-render-3d" ]
-debug-render-2d = [ "bevy/bevy_core_pipeline", "bevy/bevy_sprite", "bevy/bevy_gizmos", "rapier3d/debug-render", "bevy/bevy_asset" ]
-debug-render-3d = [ "bevy/bevy_core_pipeline", "bevy/bevy_pbr", "bevy/bevy_gizmos", "rapier3d/debug-render", "bevy/bevy_asset" ]
-parallel = [ "rapier3d/parallel" ]
-simd-stable = [ "rapier3d/simd-stable" ]
-simd-nightly = [ "rapier3d/simd-nightly" ]
-wasm-bindgen = [ "rapier3d/wasm-bindgen" ]
-serde-serialize = [ "rapier3d/serde-serialize", "bevy/serialize", "serde" ]
-enhanced-determinism = [ "rapier3d/enhanced-determinism" ]
-headless = [ ]
-async-collider = [ "bevy/bevy_asset", "bevy/bevy_scene" ]
+debug-render = ["debug-render-3d"]
+debug-render-2d = [
+    "bevy/bevy_core_pipeline",
+    "bevy/bevy_sprite",
+    "bevy/bevy_gizmos",
+    "rapier3d/debug-render",
+    "bevy/bevy_asset",
+]
+debug-render-3d = [
+    "bevy/bevy_core_pipeline",
+    "bevy/bevy_pbr",
+    "bevy/bevy_gizmos",
+    "rapier3d/debug-render",
+    "bevy/bevy_asset",
+]
+parallel = ["rapier3d/parallel"]
+simd-stable = ["rapier3d/simd-stable"]
+simd-nightly = ["rapier3d/simd-nightly"]
+wasm-bindgen = ["rapier3d/wasm-bindgen"]
+serde-serialize = ["rapier3d/serde-serialize", "bevy/serialize", "serde"]
+enhanced-determinism = ["rapier3d/enhanced-determinism"]
+headless = []
+async-collider = ["bevy/bevy_asset", "bevy/bevy_scene"]
 
 [dependencies]
 bevy = { version = "0.12", default-features = false }
-nalgebra = { version = "0.32.3", features = [ "convert-glam024" ] }
+nalgebra = { version = "0.32.3", features = ["convert-glam024"] }
 # Don't enable the default features because we don't need the ColliderSet/RigidBodySet
-<<<<<<< HEAD
-rapier3d = { git = "https://github.com/AnthonyTornetta/rapier", version = "0.17.2"}
-bitflags = "1"
-=======
-rapier3d = "0.17"
+rapier3d = { git = "https://github.com/AnthonyTornetta/rapier", version = "0.17.2" }
 bitflags = "2.4"
->>>>>>> cec05c3f
 #bevy_prototype_debug_lines = { version = "0.6", features = ["3d"], optional = true }
 log = "0.4"
-serde = { version = "1", features = [ "derive" ], optional = true}
+serde = { version = "1", features = ["derive"], optional = true }
 
 [dev-dependencies]
-bevy = { version = "0.12", default-features = false, features = ["x11", "tonemapping_luts"]}
+bevy = { version = "0.12", default-features = false, features = [
+    "x11",
+    "tonemapping_luts",
+] }
 approx = "0.5.1"
-glam = { version = "0.24", features = [ "approx" ] }
+glam = { version = "0.24", features = ["approx"] }
 
 [package.metadata.docs.rs]
 # Enable all the features when building the docs on docs.rs
-features = [ "debug-render-3d", "serde-serialize" ]+features = ["debug-render-3d", "serde-serialize"]