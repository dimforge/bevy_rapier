# Changelog

## v0.27.0 (07 July 2024)

**This is an update from rapier 0.19 to Rapier 0.21 which includes several stability improvements
and new features. Please have a look at the
[0.20 and 0.21 changelogs](https://github.com/dimforge/rapier/blob/master/CHANGELOG.md) of Rapier.**

<<<<<<< HEAD
- Update to rapier `0.21`.
- Update to nalgebra `0.33`.
- `RapierContext`, `RapierConfiguration` and `RenderToSimulationTime` are now a `Component`
  - Rapier now supports multiple worlds, see example `multi_world3` for usage details.
  - Migration guide:
    - `ResMut<mut RapierContext>` -> `DefaultRapierContextAccessMut`
    - `Res<RapierContext>` -> `DefaultRapierContextAccess`
    - Access to `RapierConfiguration` and `RenderToSimulationTime` should query for it
on the responsible entity owning the `RenderContext`.
  - If you are building a library on top of `bevy_rapier` and would want to support multiple worlds too,
you can check out the details of [#545](https://github.com/dimforge/bevy_rapier/pull/545)
to get more context and information.

## v0.27.0-rc.1 (18 June 2024)

**This is an update to Rapier 0.20 which includes several stability improvements
and new features. Please have a look at the
[0.20 changelog](https://github.com/dimforge/rapier/blob/master/CHANGELOG.md) of Rapier.**

=======
>>>>>>> f17bd5b0
### Modified

- Update from rapier `0.19` to rapier `0.21`.
- Update to nalgebra `0.33`.
- Update to bevy `0.14`.
- Renamed `has_any_active_contacts` to `has_any_active_contact` for better consistency with rapier.
- `ColliderDebugColor`'s property is now a `bevy::color::Hsla`.
- `ImpulseJoint::data` and `MultibodyJoint::data` are now a more detailed enum `TypedJoint` instead of a `GenericJoint`.
You can still access its inner `GenericJoint` with `.as_ref()` or `as_mut()`.
- `data` fields from all joints (`FixedJoint`, …) are now public, and their getters removed.

### Added

- Derive `Debug` for `LockedAxes`.
- Expose `is_sliding_down_slope` to both `MoveShapeOutput` and `KinematicCharacterControllerOutput`.
- Added a First Person Shooter `character_controller` example for `bevy_rapier3d`.
- Added serialization support for `CollisionGroups`, `SolverGroups`, `ContactForceEventThreshold`, `ContactSkin`.
- Added `RapierContext::context.impulse_revolute_joint_angle` to compute the angle along a revolute joint’s principal axis.

### Fix

- Fix rigidbodies never going to sleep when a scale was applied to their `Transform`.
- Fix losing information about hit details when converting from `ShapeCastHit` in parry to `ShapeCastHit` in bevy_rapier

## v0.26.0 (05 May 2024)

**This is an update to Rapier 0.19 which includes several stability improvements
and character-controller fix. Please have a look at the
[0.19 changelog](https://github.com/dimforge/rapier/blob/master/CHANGELOG.md) of Rapier.**

### Modified

- Renamed `Toi/ToiDetails` to `ShapeCastHit/ShapeCastHitDetails`.
- Switch to rapier’s built-in `length_unit` instead of explicitly scaling shapes with `physics_scale`.
- Linear shape-casting functions now take a `ShapeCastOptions` parameter that describes how the shape-cast should
  behave on special-cases (like toi == 0).
- Internal edge correction is now opt-in with the `TriMeshFlags::FIX_INTERNAL_EDGES` and
  `HeightFieldFlags::FIX_INTERNAL_EDGES` flags.
- Rename `RayIntersection::toi` to `RayIntersection::time_of_impact`.

### Fix

- Fix character controller occasionally getting stuck against vertical walls.

### Added

- Add the `SoftCcd` (for rigid-bodies) and `ContactSkin` (for colliders) components. See
  [rapier#625](https://github.com/dimforge/rapier/pull/625) for details on the features they enable.

## v0.25.0 (19 Feb. 2024)

### Modified

- Update to bevy `0.13`.

## v0.24.0 (27 Jan. 2024)

The main highlight of this release is the implementation of a new non-linear constraints solver for better stability
and increased convergence rates. See [#579](https://github.com/dimforge/rapier/pull/579) for additional information.

In order to adjust the number of iterations of the new solver, simply
adjust `IntegrationParameters::num_solver_iterations`.
If recovering the old solver behavior is useful to you, call `IntegrationParameters::switch_to_standard_pgs_solver()`.

It is now possible to specify some additional solver iteration for specific rigid-bodies (and everything interacting
with it directly or indirectly through contacts and joints) by adding the `AdditionalSolverIterations` component to the
same entity as the rigid-body. This allows for higher-accuracy on subsets of the physics scene without affecting
performance of the other parts of the simulation.

### Fix

- Fix bug causing angular joint limits and motor to sometimes only take into account half of the angles specified by the
  user.
- Fix bug where collisions would not be re-computed after a collider was re-enabled.

### Added

- Add a `SpringJoint` and `SpringJointBuilder` for simulating springs with customizable stiffness and damping
  coefficients.
- Fix incorrect update of angular degrees-of-freedoms on spherical multibody joints.
- Fix debug-renderer showing moved kinematic rigid-bodies only at their initial position.

### Modified

- Rename `RapierContext::contacts_with` to `RapierContext::contact_pairs_with`.
- Rename `RapierContext::intersections_with` to `RapierContext::intersection_pairs_with`.
- Collisions between the character controller and sensors are now disabled by default.

## 0.23.0

### Modified

- Update to Bevy 0.12

### Added

- `ColliderView::as_typed_shape` and `::to_shared_shape` to convert a `ColliderView` to a parry’s
  `TypedShape` or `SharedShape`. The `From` trait has also been implemented accordingly.
- Implement `Copy` for `ColliderView` and all the other non-mut shape views.
- Add `RapierContext::rigid_body_colliders` to retrieve all collider entities attached to this rigid-body.
- Add `RapierPhysicsPlugin::in_fixed_schedule`/`::in_schedude` to add rapier’s systems to a fixed/custom
  schedule.
- Re-export `JointAxesMask`, `JointAxis`, `MotorModel`.
- Implement `Deref` for `ReadMassProperties`.
- Expose the `stop_at_penetration` parameter of shape-casting, to enable or ignore overlaps at the initial position
  of the shape.

### Fix

- Fix `RapierContext::integration_parameters::dt` not being updated on non-fixed timestep modes.
- Fix debug-renderer lagging one frame behind.
- Fix Collider `Transform` rotation change not being taken into account by the physics engine.
- Fix automatic update of `ReadMassProperties`.

## 0.22.0 (10 July 2023)

### Modified

- Update to Bevy 0.11.
- Disabled rigid-bodies are no longer synchronized with the rapier backend.
- Switch to bevy’s gizmo system for the debug-renderer. This removes the vendored debug lines plugin.

### Added

- Add a joint for simulating ropes: the `RopeJoint`.
- Add `Velocity::linear_velocity_at_point` to calculate the linear velocity at the given world-space point.
- Add the `ComputedColliderShape::ConvexHull` variant to automatcially calculate the convex-hull of an imported mesh.
- Implement `Reflect` for the debug-renderer.

### Fix

- Fix broken interpolation for rigid-bodies with the `TransformInterpolation` component.
- Fix compilation when `bevy_rapier` is being used with headless bevy.
- Improved performance of the writeback system by not iterting on non-rigid-body entities.
- Fix typo by renaming `CuboidViewMut::sed_half_extents` to `set_half_extents`.
- Properly scale parented collider’s offset based on changes on its `ColliderScale`.

## 0.21.0  (07 March 2023)

### Modified

- Update to Bevy 0.10.
- The `PhysicsHooksWithQuery` trait has been renamed to by the `BevyPhysicsHooks`.
- Bevy resources and queries accessed by the physics hook are now specified by the implementor of `BevyPhysicsHooks`
  which must derive Bevy’s `SystemParam` trait. This implies that the physics hook’s `filter_contact_pair` (and
  all its other methods) no longer take the Bevy `Query` as argument. Queries and resources are accessed through
  `self`.
- Rename `PhysicsStages` to `PhysicsSet`.

## 0.20.0 (15 Jan. 2023)

### Added

- Add the `RigidBodyDisabled` and `ColliderDisabled` component that can be inserted to disable a rigid-body
  or collider without removing it from the scene.

### Fix

- Fix spawn position of colliders without rigid bodies.
- Fix overriding enabled flag in debug render.

### Modified

- Make debug-rendering enabled by default when inserting the `RapierDebugRenderPlugin` plugin with its default
  configuration.
- The `debug-render` feature has been replaced by two features: `debug-render-2d` and `debug-render-3d`. For example,
  using `debug-render-2d` with `bevy_rapier3d`, the debug-render will work with 2D cameras (useful, e.g., for top-down
  games
  with 3D graphics).
- In order to facilitate the use of `bevy_rapier` in headless mode, the `AsyncCollider` and `AsyncSceneCollider`
  components were moved behind the `async-collider` feature (enabled by default). Disabling that feature will
  make `bevy_rapier` work even with the `MinimalPlugins` inserted instead of the `DefaultPlugins`.
- Corrected an API inconsistency where `bevy_rapier` components would sometimes require an `InteracitonGroup` type
  defined in
  `rapier`. It has been replaced by the `CollisionGroup` type (defined in `bevy_rapier`).
- `Velocity::zero,linear,angular` are now const-fn.

## 0.19.0 (18 Nov. 2022)

### Modified

- Update to Bevy 0.9

## 0.18.0 (30 Oct. 2022)

### Added

- Add the accessor `RapierContext::physics_scale()` to read the physics scale
  that was set when initializing the plugin.
- Add `RapierConfiguration::force_update_from_transform_changes` to force the transform
  updates even if it is equal to the transform that was previously set. Useful for
  rollback in networked applications described in [#261](https://github.com/dimforge/bevy_rapier/pull/261).
- Add `Collider::trimesh_with_flags` to create a triangle mesh collider with custom pre-processing
  flags.

### Fix

- Reset the `ExternalImpulse` component after each step automatically.
- Fix `transform_to_iso` to preserve identical rotations instead of
  converting to an intermediate axis-angle representation.
- Fix **internal edges** of 3D triangle meshes or 3D heightfields generating invalid contacts
  preventing balls from moving straight. Be sure to set the triangle mesh flag
  `TriMeshFlags::MERGE_DUPLICATE_VERTICES` when creating the collider if your mesh have duplicated
  vertices.

### Modified

- Rename `AABB` to `Aabb` to comply with Rust’s style guide.

## 0.17.0 (02 Oct. 2022)

### Added

- Add a **kinematic character controller** implementation. This feature is accessible in two different ways:
    1. The first approach is to insert the `KinematicCharacterController` component to an entity. If the
       `KinematicCharacterController::custom_shape` field is set, then this shape is used for the character control.
       If this field is `None` then the `Collider` attached to the same entity as the character controller is used.
       The character controller will be automatically updated when the `KinematicCharacterController::movement` is set.
       The result position is written to the `Transform` of the character controller’s entity.
    2. The second, lower level, approach, is to call `RapierContext::move_shape` to compute the possible movement
       of a shape, taking obstacle and sliding into account.
- Add implementations of `Add`, `AddAssign`, `Sub`, `SubAssign` to `ExternalForce` and `ExternalImpulse`.
- Add `ExternalForce::at_point` and `ExternalImpulse::at_point` to apply a force/impulse at a specific point
  of a rigid-body.

### Fix

- Fix shapes quickly switching between scaled and non-scaled versions due to rounding errors in the scaling extraction
  from bevy’s global affine transform.

## 0.16.2 (23 August 2022)

### Added

- Implement `Debug` for `Collider` and `ColliderView`.
- Add the missing `ActiveEvent::CONTACT_FORCE_EVENTS` to enable contact force events on a collider.

## 0.16.1 (19 August 2022)

### Fixed

- Fix crash of the 2D debug-render on certain platforms (including Metal/MacOS).
- Fix bug where collision events and contact force events were not cleared automatically.
- Implement `Reflect` for `AsyncCollider`.

## 0.16.0 (31 July 2022)

### Modified

- Switch to Bevy 0.8.

## 0.15.0 (10 July 2022)

### Fixed

- Fix unpredictable broad-phase panic when using small colliders in the simulation.
- Fix collision events being incorrectly generated for any shape that produces multiple
  contact manifolds (like triangle meshes).
- Fix transform hierarchies not being properly taken into account for colliders with a
  parent rigid-body.
- Fix force and impulse application when the `ExternalImpulse` or `ExternalForce` components were added
  at the same time as the rigid-body creation.
- Fix sleeping threshold application when these thresholds are set at the same time as the rigid-body
  creation.

### Added

- Add the `ColliderMassProperties::Mass` variant to let the user specify a collider’s mass directly (instead of its
  density).
  As a result the collider’s angular inertia tensor will be automatically be computed based on this mass and its shape.
- Add the `ContactForceEvent` event. It can be read by a bevy system with the `EventReader<ContactForceEvent>`. This
  event is useful to read contact forces. A `ContactForceEvent` is generated whenever the sum of the magnitudes of the
  forces applied by contacts between two colliders exceeds the value specified by the `ContactForceEventThreshold`
  component.
- Add the `QueryFilter` struct that is now used by all the scene queries instead of the `CollisionGroups` and
  `Fn(Entity) -> bool` closure. This `QueryFilter` provides easy access to most common filtering strategies
  (e.g. dynamic bodies only, excluding one particular entity, etc.) for scene queries.
- Added some missing serialization of joints.
- Implement `Default` for `Collider`. It defaults to a `Ball` with radius 0.5.
- Added a `contacts_enabled` flag to all the joints. If this flag is set to `false` for a joint, no contact will be
  computed between two colliders attached to rigid-bodies liked by that joint.

### Modified

- The `MassProperties` struct is no longer a `Component`. A common mistake was to assume that `MassProperties` could
  be used to initialize the mass/angular inertia tensor of a rigid-body. It is not the case. Instead, the user should
  use the `AdditionalMassProperties` component. The `ReadMassProperties` component has been added to read the mass
  properties of a rigid-body.
- The `Sensor` component is now a marker component: if it exists the related collider is a sensor, otherwise it is
  a solid collider.

## 0.14.1 (01 June 2022)

### Fixed

- Add the missing `init_async_scene_colliders` to the list of the plugin systems.

## 0.14.0 (31 May 2022)

### Added

- Add the `AsyncSceneCollider` component to generate collision for scene meshes similar to `AsyncCollider`.
- Add calls to `App::register_type` for the types implementing `Reflect`.

### Modified

- `Collider::bevy_mesh`, `Collider::bevy_mesh_convex_decomposition`
  and `Collider::bevy_mesh_convex_decomposition_with_params` was replaced with single `Collider::from_bevy_mesh`
  function which accepts `ComputedColliderShape`.
- `AsyncCollider` is now a struct which contains a mesh handle and `ComputedColliderShape`.
- The physics systems are now running after `CoreStage::Update` but before `CoreStage::PostUpdate`.
- The collider and rigid-body positions are read from the `GlobalTransform` instead of `Transform` (the
  transforms modified by Rapier are written back to the `Transform` component). It is therefore important
  to insert both a `Transform` and `GlobalTransform` component (or the `TransformBundle` bundle).
- It is now possible to prevent the plugin from registering its system thanks
  to `RapierPhysicsPlugin::with_default_system_setup(false)`.
  If that’s the case, the `RapierPhysicsPlugin::get_systems` method can be called to retrieve the relevant `SystemSet`
  that can be added to your own stages in order to apply your own scheduling.

### Fixed

- Fixed issues where contact regularization (using compliance) would result in tunnelling despite tunnelling
  being enabled.
- Don’t overwrite the user’s `RapierConfiguration` if one already exists before initializing the plugin.

## 0.13.2 (5 May 2022)

### Modified

- The `TimestepMode` and `SimulationToRenderTime` structures are now public.

### Fixed

- Fixed colors rendered by the debug-renderer.
- Fix issue where the debug-renderer would sometimes render lines behind the user’s meshes/sprites.

## 0.13.1 (1 May 2022)

### Added

- Add the `CollidingEntities` components which tracks the set of entities colliding
  with a given entity.
- Add constructors `Velocity::linear`, `Velocity::angular`, `Ccd::enabled()`, `Ccd::disabled()`,
  `Dominance::group`, `Friction::coefficient`, `Restitution::coefficient`, `CollisionGroups::new`,
  `SolverGroups::new`.
- Add `RapierContext::collider_parent` that returns the entity containing the parent `RigidBody`
  of a collider.

### Modified

- Switched to linear ordering to order our systems.
- Make the `plugin::systems` module public.

## 0.13.0 (30 Apr. 2022)

This is a **complete rewrite of the plugin** (mostly likely the last large redesign this plugin
will be subject to). It switches to `rapier` 0.12 and `bevy` 0.7. The focus of this rewrite was
to significantly improve ergonomics while simplifying the codebase and adding new features.

Refer to [#138](https://github.com/dimforge/bevy_rapier/pull/138) for extensive details
on this change. See the folders `bevy_rapier2d/examples` and `bevy_rapier3d/examples`
for some examples.

## 0.12.0

### Modified

- Switch to `rapier` 0.12.0-alpha.0 and `nalgebra` 0.30.
- Switch to `bevy` 0.6.
- All the Rapier components have been wrapped into wrapper types (for example `ColliderPosition`
  has been wrapped into `ColliderPositionComponent`). These wrapper types are the ones that need
  to be used as bevy components. To convert a Rapier component to it’s corresponding Bevy component,
  simply use `.into()`. See the examples in `bevy_rapier2d/examples` and `bevy_rapier3d/examples`
  for details.

## 0.11.0

### Modified

- Switch to `Rapier` 0.11 and `nalgebra` 0.29.
- Add labels to each system from `bevy-rapier`.

### Fixed

- Fix panics when despawning joints or colliders.
- Fix a panic where adding a collider.
- Don’t let the plugin overwrite the user’s `PhysicsHooksWithQueryObject` if it was already
  present before inserting the plugin.

## 0.10.2

### Fixed

- Fix build when targeting WASM.

## 0.10.1

### Fixed

- Fix joint removal when despawning its entity.

## 0.10.0

A new, exhaustive, user-guide for bevy_rapier has been uploaded to rapier.rs.

This version is a complete rewrite of the plugin. Rigid-bodies and
colliders are now split into components that can be queried like any other
components. They are created by inserting a `RigidBodyBundle` and/or a `ColliderBundle`.

In addition, the `Entity` type and `ColliderHandle/RigidBodyHandle` type can now be
converted directly using `entity.handle()` or `handle.entity()`.

Finally, there is now a prelude: `use bevy_rapier2d::prelude::*`.

## 0.9.0

### Added

- The `ColliderDebugRender` component must be added to an entity
  containing a collider shape in order to render it.

## 0.8.0

### Changed

- Use the version 0.5.0 of Rapier.

### Added

- The debug rendering of 3D trimesh now work.
- The debug rendering won't crash any more if a not-yet-supported shape
  is used. It will silently ignore the shape instead.
- The crate has now a `render` feature that allows building it without any
  rendering support (avoiding some dependencies that may not compile when
  targetting WASM).

## 0.7.0

### Changed

- Use the version 0.4.0 of Bevy.

## 0.6.2

### Changed

- Fix the rendering of colliders attached to an entity children of another
  entity containing the rigid-body it is attached to.

## 0.6.1

### Changed

- The adaptive change of number of timesteps executed during each render loop
  (introduced in the version 0.4.0 with position interpolation) is
  now disabled by default. It needs to be enabled explicitly by setting
  `RapierConfiguration.time_dependent_number_of_timesteps` to `true`.

## 0.6.0

### Added

- It is now possible to attach multiple colliders to a single
  rigid-body by using Bevy hierarchy: an entity contains
  the `RigidBodyBuider` whereas its children contain the `ColliderBuilder`.

### Changed

- We now use the latest version of Rapier: 0.4.0. See the
  [Rapier changelog](https://github.com/dimforge/rapier/blob/master/CHANGELOG.md#v040)
  for details. In particular, this includes the ability to lock the rotations of a rigid-body.

## 0.5.0

### Changed

- We now use the latest version of Bevy: 0.3.0

### Added

- Rigid-bodies, colliders, and joints, will automatically removed from the Rapier
  sets when their corresponding Bevy components are removed.

## 0.4.0

This release update the plugin to the latest version of Rapier, which itself
includes lots of new features. Refer to the Rapier changelogs for details.

### Added

- A `InteractionPairFilters` resource where you can your own filters for contact pair
  and proximity pair filtering. Before considering the use of a custom filter, consider
  using collision groups instead (as it is faster, but less versatile).

### Changed

- The stepping system now applies interpolation between two physics state at render time.
  Refer to [that issue](https://github.com/dimforge/bevy_rapier/pull/19) and the following
  blog post article for details: https://www.gafferongames.com/post/fix_your_timestep/

## 0.3.1

### Changed

- Rapier configuration
    - Replaced `Gravity` and `RapierPhysicsScale` resources with a unique `RapierConfiguration` resource.
    - Added an `physics_pipeline_active` attribute to `RapierConfiguration` allowing to pause the physic simulation.
    - Added a `query_pipeline_active` attribute to `RapierConfiguration` allowing to pause the query pipeline update.
<|MERGE_RESOLUTION|>--- conflicted
+++ resolved
@@ -1,14 +1,9 @@
 # Changelog
 
-## v0.27.0 (07 July 2024)
-
-**This is an update from rapier 0.19 to Rapier 0.21 which includes several stability improvements
-and new features. Please have a look at the
-[0.20 and 0.21 changelogs](https://github.com/dimforge/rapier/blob/master/CHANGELOG.md) of Rapier.**
-
-<<<<<<< HEAD
-- Update to rapier `0.21`.
-- Update to nalgebra `0.33`.
+## Unreleased
+
+### Modified
+
 - `RapierContext`, `RapierConfiguration` and `RenderToSimulationTime` are now a `Component`
   - Rapier now supports multiple worlds, see example `multi_world3` for usage details.
   - Migration guide:
@@ -20,14 +15,12 @@
 you can check out the details of [#545](https://github.com/dimforge/bevy_rapier/pull/545)
 to get more context and information.
 
-## v0.27.0-rc.1 (18 June 2024)
-
-**This is an update to Rapier 0.20 which includes several stability improvements
+## v0.27.0 (07 July 2024)
+
+**This is an update from rapier 0.19 to Rapier 0.21 which includes several stability improvements
 and new features. Please have a look at the
-[0.20 changelog](https://github.com/dimforge/rapier/blob/master/CHANGELOG.md) of Rapier.**
-
-=======
->>>>>>> f17bd5b0
+[0.20 and 0.21 changelogs](https://github.com/dimforge/rapier/blob/master/CHANGELOG.md) of Rapier.**
+
 ### Modified
 
 - Update from rapier `0.19` to rapier `0.21`.
