# Changelog

## Unreleased

**This is an update to Rapier 0.20 which includes several stability improvements
and new features. Please have a look at the
[0.20 changelog](https://github.com/dimforge/rapier/blob/master/CHANGELOG.md) of Rapier.**

### Modified

- Renamed `has_any_active_contacts` to `has_any_active_contact` for better consistency with rapier.
<<<<<<< HEAD
- Update to bevy `0.14`.
- `ColliderDebugColor`'s property is now a `bevy::color::Hsla`.
=======
- Update to rapier `0.20`.
>>>>>>> 5fb8a4e1

### Added

- Derive `Debug` for `LockedAxes`.
- Expose `is_sliding_down_slope` to both `MoveShapeOutput` and `KinematicCharacterControllerOutput`.

### Fix

- Fix rigidbodies never going to sleep when a scale was applied to their `Transform`.

## v0.26.0 (05 May 2024)

**This is an update to Rapier 0.19 which includes several stability improvements
and character-controller fix. Please have a look at the
[0.19 changelog](https://github.com/dimforge/rapier/blob/master/CHANGELOG.md) of Rapier.**

### Modified

- Renamed `Toi/ToiDetails` to `ShapeCastHit/ShapeCastHitDetails`.
- Switch to rapier’s built-in `length_unit` instead of explicitly scaling shapes with `physics_scale`.
- Linear shape-casting functions now take a `ShapeCastOptions` parameter that describes how the shape-cast should
  behave on special-cases (like toi == 0).
- Internal edge correction is now opt-in with the `TriMeshFlags::FIX_INTERNAL_EDGES` and
  `HeightFieldFlags::FIX_INTERNAL_EDGES` flags.
- Rename `RayIntersection::toi` to `RayIntersection::time_of_impact`.

### Fix

- Fix character controller occasionally getting stuck against vertical walls.

### Added

- Add the `SoftCcd` (for rigid-bodies) and `ContactSkin` (for colliders) components. See
  [rapier#625](https://github.com/dimforge/rapier/pull/625) for details on the features they enable.

## v0.25.0 (19 Feb. 2024)

### Modified

- Update to bevy `0.13`.

## v0.24.0 (27 Jan. 2024)

The main highlight of this release is the implementation of a new non-linear constraints solver for better stability
and increased convergence rates. See [#579](https://github.com/dimforge/rapier/pull/579) for additional information.

In order to adjust the number of iterations of the new solver, simply
adjust `IntegrationParameters::num_solver_iterations`.
If recovering the old solver behavior is useful to you, call `IntegrationParameters::switch_to_standard_pgs_solver()`.

It is now possible to specify some additional solver iteration for specific rigid-bodies (and everything interacting
with it directly or indirectly through contacts and joints) by adding the `AdditionalSolverIterations` component to the
same entity as the rigid-body. This allows for higher-accuracy on subsets of the physics scene without affecting
performance of the other parts of the simulation.

### Fix

- Fix bug causing angular joint limits and motor to sometimes only take into account half of the angles specified by the
  user.
- Fix bug where collisions would not be re-computed after a collider was re-enabled.

### Added

- Add a `SpringJoint` and `SpringJointBuilder` for simulating springs with customizable stiffness and damping
  coefficients.
- Fix incorrect update of angular degrees-of-freedoms on spherical multibody joints.
- Fix debug-renderer showing moved kinematic rigid-bodies only at their initial position.

### Modified

- Rename `RapierContext::contacts_with` to `RapierContext::contact_pairs_with`.
- Rename `RapierContext::intersections_with` to `RapierContext::intersection_pairs_with`.
- Collisions between the character controller and sensors are now disabled by default.

## 0.23.0

### Modified

- Update to Bevy 0.12

### Added

- `ColliderView::as_typed_shape` and `::to_shared_shape` to convert a `ColliderView` to a parry’s
  `TypedShape` or `SharedShape`. The `From` trait has also been implemented accordingly.
- Implement `Copy` for `ColliderView` and all the other non-mut shape views.
- Add `RapierContext::rigid_body_colliders` to retrieve all collider entities attached to this rigid-body.
- Add `RapierPhysicsPlugin::in_fixed_schedule`/`::in_schedude` to add rapier’s systems to a fixed/custom
  schedule.
- Re-export `JointAxesMask`, `JointAxis`, `MotorModel`.
- Implement `Deref` for `ReadMassProperties`.
- Expose the `stop_at_penetration` parameter of shape-casting, to enable or ignore overlaps at the initial position
  of the shape.

### Fix

- Fix `RapierContext::integration_parameters::dt` not being updated on non-fixed timestep modes.
- Fix debug-renderer lagging one frame behind.
- Fix Collider `Transform` rotation change not being taken into account by the physics engine.
- Fix automatic update of `ReadMassProperties`.

## 0.22.0 (10 July 2023)

### Modified

- Update to Bevy 0.11.
- Disabled rigid-bodies are no longer synchronized with the rapier backend.
- Switch to bevy’s gizmo system for the debug-renderer. This removes the vendored debug lines plugin.

### Added

- Add a joint for simulating ropes: the `RopeJoint`.
- Add `Velocity::linear_velocity_at_point` to calculate the linear velocity at the given world-space point.
- Add the `ComputedColliderShape::ConvexHull` variant to automatcially calculate the convex-hull of an imported mesh.
- Implement `Reflect` for the debug-renderer.

### Fix

- Fix broken interpolation for rigid-bodies with the `TransformInterpolation` component.
- Fix compilation when `bevy_rapier` is being used with headless bevy.
- Improved performance of the writeback system by not iterting on non-rigid-body entities.
- Fix typo by renaming `CuboidViewMut::sed_half_extents` to `set_half_extents`.
- Properly scale parented collider’s offset based on changes on its `ColliderScale`.

## 0.21.0  (07 March 2023)

### Modified

- Update to Bevy 0.10.
- The `PhysicsHooksWithQuery` trait has been renamed to by the `BevyPhysicsHooks`.
- Bevy resources and queries accessed by the physics hook are now specified by the implementor of `BevyPhysicsHooks`
  which must derive Bevy’s `SystemParam` trait. This implies that the physics hook’s `filter_contact_pair` (and
  all its other methods) no longer take the Bevy `Query` as argument. Queries and resources are accessed through
  `self`.
- Rename `PhysicsStages` to `PhysicsSet`.

## 0.20.0 (15 Jan. 2023)

### Added

- Add the `RigidBodyDisabled` and `ColliderDisabled` component that can be inserted to disable a rigid-body
  or collider without removing it from the scene.

### Fix

- Fix spawn position of colliders without rigid bodies.
- Fix overriding enabled flag in debug render.

### Modified

- Make debug-rendering enabled by default when inserting the `RapierDebugRenderPlugin` plugin with its default
  configuration.
- The `debug-render` feature has been replaced by two features: `debug-render-2d` and `debug-render-3d`. For example,
  using `debug-render-2d` with `bevy_rapier3d`, the debug-render will work with 2D cameras (useful, e.g., for top-down
  games
  with 3D graphics).
- In order to facilitate the use of `bevy_rapier` in headless mode, the `AsyncCollider` and `AsyncSceneCollider`
  components were moved behind the `async-collider` feature (enabled by default). Disabling that feature will
  make `bevy_rapier` work even with the `MinimalPlugins` inserted instead of the `DefaultPlugins`.
- Corrected an API inconsistency where `bevy_rapier` components would sometimes require an `InteracitonGroup` type
  defined in
  `rapier`. It has been replaced by the `CollisionGroup` type (defined in `bevy_rapier`).
- `Velocity::zero,linear,angular` are now const-fn.

## 0.19.0 (18 Nov. 2022)

### Modified

- Update to Bevy 0.9

## 0.18.0 (30 Oct. 2022)

### Added

- Add the accessor `RapierContext::physics_scale()` to read the physics scale
  that was set when initializing the plugin.
- Add `RapierConfiguration::force_update_from_transform_changes` to force the transform
  updates even if it is equal to the transform that was previously set. Useful for
  rollback in networked applications described in [#261](https://github.com/dimforge/bevy_rapier/pull/261).
- Add `Collider::trimesh_with_flags` to create a triangle mesh collider with custom pre-processing
  flags.

### Fix

- Reset the `ExternalImpulse` component after each step automatically.
- Fix `transform_to_iso` to preserve identical rotations instead of
  converting to an intermediate axis-angle representation.
- Fix **internal edges** of 3D triangle meshes or 3D heightfields generating invalid contacts
  preventing balls from moving straight. Be sure to set the triangle mesh flag
  `TriMeshFlags::MERGE_DUPLICATE_VERTICES` when creating the collider if your mesh have duplicated
  vertices.

### Modified

- Rename `AABB` to `Aabb` to comply with Rust’s style guide.

## 0.17.0 (02 Oct. 2022)

### Added

- Add a **kinematic character controller** implementation. This feature is accessible in two different ways:
    1. The first approach is to insert the `KinematicCharacterController` component to an entity. If the
       `KinematicCharacterController::custom_shape` field is set, then this shape is used for the character control.
       If this field is `None` then the `Collider` attached to the same entity as the character controller is used.
       The character controller will be automatically updated when the `KinematicCharacterController::movement` is set.
       The result position is written to the `Transform` of the character controller’s entity.
    2. The second, lower level, approach, is to call `RapierContext::move_shape` to compute the possible movement
       of a shape, taking obstacle and sliding into account.
- Add implementations of `Add`, `AddAssign`, `Sub`, `SubAssign` to `ExternalForce` and `ExternalImpulse`.
- Add `ExternalForce::at_point` and `ExternalImpulse::at_point` to apply a force/impulse at a specific point
  of a rigid-body.

### Fix

- Fix shapes quickly switching between scaled and non-scaled versions due to rounding errors in the scaling extraction
  from bevy’s global affine transform.

## 0.16.2 (23 August 2022)

### Added

- Implement `Debug` for `Collider` and `ColliderView`.
- Add the missing `ActiveEvent::CONTACT_FORCE_EVENTS` to enable contact force events on a collider.

## 0.16.1 (19 August 2022)

### Fixed

- Fix crash of the 2D debug-render on certain platforms (including Metal/MacOS).
- Fix bug where collision events and contact force events were not cleared automatically.
- Implement `Reflect` for `AsyncCollider`.

## 0.16.0 (31 July 2022)

### Modified

- Switch to Bevy 0.8.

## 0.15.0 (10 July 2022)

### Fixed

- Fix unpredictable broad-phase panic when using small colliders in the simulation.
- Fix collision events being incorrectly generated for any shape that produces multiple
  contact manifolds (like triangle meshes).
- Fix transform hierarchies not being properly taken into account for colliders with a
  parent rigid-body.
- Fix force and impulse application when the `ExternalImpulse` or `ExternalForce` components were added
  at the same time as the rigid-body creation.
- Fix sleeping threshold application when these thresholds are set at the same time as the rigid-body
  creation.

### Added

- Add the `ColliderMassProperties::Mass` variant to let the user specify a collider’s mass directly (instead of its
  density).
  As a result the collider’s angular inertia tensor will be automatically be computed based on this mass and its shape.
- Add the `ContactForceEvent` event. It can be read by a bevy system with the `EventReader<ContactForceEvent>`. This
  event is useful to read contact forces. A `ContactForceEvent` is generated whenever the sum of the magnitudes of the
  forces applied by contacts between two colliders exceeds the value specified by the `ContactForceEventThreshold`
  component.
- Add the `QueryFilter` struct that is now used by all the scene queries instead of the `CollisionGroups` and
  `Fn(Entity) -> bool` closure. This `QueryFilter` provides easy access to most common filtering strategies
  (e.g. dynamic bodies only, excluding one particular entity, etc.) for scene queries.
- Added some missing serialization of joints.
- Implement `Default` for `Collider`. It defaults to a `Ball` with radius 0.5.
- Added a `contacts_enabled` flag to all the joints. If this flag is set to `false` for a joint, no contact will be
  computed between two colliders attached to rigid-bodies liked by that joint.

### Modified

- The `MassProperties` struct is no longer a `Component`. A common mistake was to assume that `MassProperties` could
  be used to initialize the mass/angular inertia tensor of a rigid-body. It is not the case. Instead, the user should
  use the `AdditionalMassProperties` component. The `ReadMassProperties` component has been added to read the mass
  properties of a rigid-body.
- The `Sensor` component is now a marker component: if it exists the related collider is a sensor, otherwise it is
  a solid collider.

## 0.14.1 (01 June 2022)

### Fixed

- Add the missing `init_async_scene_colliders` to the list of the plugin systems.

## 0.14.0 (31 May 2022)

### Added

- Add the `AsyncSceneCollider` component to generate collision for scene meshes similar to `AsyncCollider`.
- Add calls to `App::register_type` for the types implementing `Reflect`.

### Modified

- `Collider::bevy_mesh`, `Collider::bevy_mesh_convex_decomposition`
  and `Collider::bevy_mesh_convex_decomposition_with_params` was replaced with single `Collider::from_bevy_mesh`
  function which accepts `ComputedColliderShape`.
- `AsyncCollider` is now a struct which contains a mesh handle and `ComputedColliderShape`.
- The physics systems are now running after `CoreStage::Update` but before `CoreStage::PostUpdate`.
- The collider and rigid-body positions are read from the `GlobalTransform` instead of `Transform` (the
  transforms modified by Rapier are written back to the `Transform` component). It is therefore important
  to insert both a `Transform` and `GlobalTransform` component (or the `TransformBundle` bundle).
- It is now possible to prevent the plugin from registering its system thanks
  to `RapierPhysicsPlugin::with_default_system_setup(false)`.
  If that’s the case, the `RapierPhysicsPlugin::get_systems` method can be called to retrieve the relevant `SystemSet`
  that can be added to your own stages in order to apply your own scheduling.

### Fixed

- Fixed issues where contact regularization (using compliance) would result in tunnelling despite tunnelling
  being enabled.
- Don’t overwrite the user’s `RapierConfiguration` if one already exists before initializing the plugin.

## 0.13.2 (5 May 2022)

### Modified

- The `TimestepMode` and `SimulationToRenderTime` structures are now public.

### Fixed

- Fixed colors rendered by the debug-renderer.
- Fix issue where the debug-renderer would sometimes render lines behind the user’s meshes/sprites.

## 0.13.1 (1 May 2022)

### Added

- Add the `CollidingEntities` components which tracks the set of entities colliding
  with a given entity.
- Add constructors `Velocity::linear`, `Velocity::angular`, `Ccd::enabled()`, `Ccd::disabled()`,
  `Dominance::group`, `Friction::coefficient`, `Restitution::coefficient`, `CollisionGroups::new`,
  `SolverGroups::new`.
- Add `RapierContext::collider_parent` that returns the entity containing the parent `RigidBody`
  of a collider.

### Modified

- Switched to linear ordering to order our systems.
- Make the `plugin::systems` module public.

## 0.13.0 (30 Apr. 2022)

This is a **complete rewrite of the plugin** (mostly likely the last large redesign this plugin
will be subject to). It switches to `rapier` 0.12 and `bevy` 0.7. The focus of this rewrite was
to significantly improve ergonomics while simplifying the codebase and adding new features.

Refer to [#138](https://github.com/dimforge/bevy_rapier/pull/138) for extensive details
on this change. See the folders `bevy_rapier2d/examples` and `bevy_rapier3d/examples`
for some examples.

## 0.12.0

### Modified

- Switch to `rapier` 0.12.0-alpha.0 and `nalgebra` 0.30.
- Switch to `bevy` 0.6.
- All the Rapier components have been wrapped into wrapper types (for example `ColliderPosition`
  has been wrapped into `ColliderPositionComponent`). These wrapper types are the ones that need
  to be used as bevy components. To convert a Rapier component to it’s corresponding Bevy component,
  simply use `.into()`. See the examples in `bevy_rapier2d/examples` and `bevy_rapier3d/examples`
  for details.

## 0.11.0

### Modified

- Switch to `Rapier` 0.11 and `nalgebra` 0.29.
- Add labels to each system from `bevy-rapier`.

### Fixed

- Fix panics when despawning joints or colliders.
- Fix a panic where adding a collider.
- Don’t let the plugin overwrite the user’s `PhysicsHooksWithQueryObject` if it was already
  present before inserting the plugin.

## 0.10.2

### Fixed

- Fix build when targeting WASM.

## 0.10.1

### Fixed

- Fix joint removal when despawning its entity.

## 0.10.0

A new, exhaustive, user-guide for bevy_rapier has been uploaded to rapier.rs.

This version is a complete rewrite of the plugin. Rigid-bodies and
colliders are now split into components that can be queried like any other
components. They are created by inserting a `RigidBodyBundle` and/or a `ColliderBundle`.

In addition, the `Entity` type and `ColliderHandle/RigidBodyHandle` type can now be
converted directly using `entity.handle()` or `handle.entity()`.

Finally, there is now a prelude: `use bevy_rapier2d::prelude::*`.

## 0.9.0

### Added

- The `ColliderDebugRender` component must be added to an entity
  containing a collider shape in order to render it.

## 0.8.0

### Changed

- Use the version 0.5.0 of Rapier.

### Added

- The debug rendering of 3D trimesh now work.
- The debug rendering won't crash any more if a not-yet-supported shape
  is used. It will silently ignore the shape instead.
- The crate has now a `render` feature that allows building it without any
  rendering support (avoiding some dependencies that may not compile when
  targetting WASM).

## 0.7.0

### Changed

- Use the version 0.4.0 of Bevy.

## 0.6.2

### Changed

- Fix the rendering of colliders attached to an entity children of another
  entity containing the rigid-body it is attached to.

## 0.6.1

### Changed

- The adaptive change of number of timesteps executed during each render loop
  (introduced in the version 0.4.0 with position interpolation) is
  now disabled by default. It needs to be enabled explicitly by setting
  `RapierConfiguration.time_dependent_number_of_timesteps` to `true`.

## 0.6.0

### Added

- It is now possible to attach multiple colliders to a single
  rigid-body by using Bevy hierarchy: an entity contains
  the `RigidBodyBuider` whereas its children contain the `ColliderBuilder`.

### Changed

- We now use the latest version of Rapier: 0.4.0. See the
  [Rapier changelog](https://github.com/dimforge/rapier/blob/master/CHANGELOG.md#v040)
  for details. In particular, this includes the ability to lock the rotations of a rigid-body.

## 0.5.0

### Changed

- We now use the latest version of Bevy: 0.3.0

### Added

- Rigid-bodies, colliders, and joints, will automatically removed from the Rapier
  sets when their corresponding Bevy components are removed.

## 0.4.0

This release update the plugin to the latest version of Rapier, which itself
includes lots of new features. Refer to the Rapier changelogs for details.

### Added

- A `InteractionPairFilters` resource where you can your own filters for contact pair
  and proximity pair filtering. Before considering the use of a custom filter, consider
  using collision groups instead (as it is faster, but less versatile).

### Changed

- The stepping system now applies interpolation between two physics state at render time.
  Refer to [that issue](https://github.com/dimforge/bevy_rapier/pull/19) and the following
  blog post article for details: https://www.gafferongames.com/post/fix_your_timestep/

## 0.3.1

### Changed

- Rapier configuration
    - Replaced `Gravity` and `RapierPhysicsScale` resources with a unique `RapierConfiguration` resource.
    - Added an `physics_pipeline_active` attribute to `RapierConfiguration` allowing to pause the physic simulation.
    - Added a `query_pipeline_active` attribute to `RapierConfiguration` allowing to pause the query pipeline update.
<|MERGE_RESOLUTION|>--- conflicted
+++ resolved
@@ -8,13 +8,10 @@
 
 ### Modified
 
+- Update to rapier `0.20`.
+- Update to bevy `0.14`.
 - Renamed `has_any_active_contacts` to `has_any_active_contact` for better consistency with rapier.
-<<<<<<< HEAD
-- Update to bevy `0.14`.
 - `ColliderDebugColor`'s property is now a `bevy::color::Hsla`.
-=======
-- Update to rapier `0.20`.
->>>>>>> 5fb8a4e1
 
 ### Added
 
