# Changelog

## Unreleased

<<<<<<< HEAD
### Modified

- Update from rapier `0.21` to rapier `0.22`,
  see [rapier's changelog](https://github.com/dimforge/rapier/blob/master/CHANGELOG.md).
=======
### Fix

- Fix a crash when using `TimestepMode::Interpolated` and removing colliders
during a frame which would not run a simulation step.
>>>>>>> 59477d9c

### Added

- Added a `TriMeshFlags` parameter for `ComputedColliderShape`,
its default value is `TriMeshFlags::MERGE_DUPLICATE_VERTICES`,
which was its hardcoded behaviour.

## v0.27.0 (07 July 2024)

**This is an update from rapier 0.19 to Rapier 0.21 which includes several stability improvements
and new features. Please have a look at the
[0.20 and 0.21 changelogs](https://github.com/dimforge/rapier/blob/master/CHANGELOG.md) of Rapier.**

### Modified

- Update from rapier `0.19` to rapier `0.21`.
- Update to nalgebra `0.33`.
- Update to bevy `0.14`.
- Renamed `has_any_active_contacts` to `has_any_active_contact` for better consistency with rapier.
- `ColliderDebugColor`'s property is now a `bevy::color::Hsla`.
- `ImpulseJoint::data` and `MultibodyJoint::data` are now a more detailed enum `TypedJoint` instead of a `GenericJoint`.
You can still access its inner `GenericJoint` with `.as_ref()` or `as_mut()`.
- `data` fields from all joints (`FixedJoint`, …) are now public, and their getters removed.

### Added

- Derive `Debug` for `LockedAxes`.
- Expose `is_sliding_down_slope` to both `MoveShapeOutput` and `KinematicCharacterControllerOutput`.
- Added a First Person Shooter `character_controller` example for `bevy_rapier3d`.
- Added serialization support for `CollisionGroups`, `SolverGroups`, `ContactForceEventThreshold`, `ContactSkin`.
- Added `RapierContext::context.impulse_revolute_joint_angle` to compute the angle along a revolute joint’s principal axis.

### Fix

- Fix rigidbodies never going to sleep when a scale was applied to their `Transform`.
- Fix losing information about hit details when converting from `ShapeCastHit` in parry to `ShapeCastHit` in bevy_rapier

## v0.26.0 (05 May 2024)

**This is an update to Rapier 0.19 which includes several stability improvements
and character-controller fix. Please have a look at the
[0.19 changelog](https://github.com/dimforge/rapier/blob/master/CHANGELOG.md) of Rapier.**

### Modified

- Renamed `Toi/ToiDetails` to `ShapeCastHit/ShapeCastHitDetails`.
- Switch to rapier’s built-in `length_unit` instead of explicitly scaling shapes with `physics_scale`.
- Linear shape-casting functions now take a `ShapeCastOptions` parameter that describes how the shape-cast should
  behave on special-cases (like toi == 0).
- Internal edge correction is now opt-in with the `TriMeshFlags::FIX_INTERNAL_EDGES` and
  `HeightFieldFlags::FIX_INTERNAL_EDGES` flags.
- Rename `RayIntersection::toi` to `RayIntersection::time_of_impact`.

### Fix

- Fix character controller occasionally getting stuck against vertical walls.

### Added

- Add the `SoftCcd` (for rigid-bodies) and `ContactSkin` (for colliders) components. See
  [rapier#625](https://github.com/dimforge/rapier/pull/625) for details on the features they enable.

## v0.25.0 (19 Feb. 2024)

### Modified

- Update to bevy `0.13`.

## v0.24.0 (27 Jan. 2024)

The main highlight of this release is the implementation of a new non-linear constraints solver for better stability
and increased convergence rates. See [#579](https://github.com/dimforge/rapier/pull/579) for additional information.

In order to adjust the number of iterations of the new solver, simply
adjust `IntegrationParameters::num_solver_iterations`.
If recovering the old solver behavior is useful to you, call `IntegrationParameters::switch_to_standard_pgs_solver()`.

It is now possible to specify some additional solver iteration for specific rigid-bodies (and everything interacting
with it directly or indirectly through contacts and joints) by adding the `AdditionalSolverIterations` component to the
same entity as the rigid-body. This allows for higher-accuracy on subsets of the physics scene without affecting
performance of the other parts of the simulation.

### Fix

- Fix bug causing angular joint limits and motor to sometimes only take into account half of the angles specified by the
  user.
- Fix bug where collisions would not be re-computed after a collider was re-enabled.

### Added

- Add a `SpringJoint` and `SpringJointBuilder` for simulating springs with customizable stiffness and damping
  coefficients.
- Fix incorrect update of angular degrees-of-freedoms on spherical multibody joints.
- Fix debug-renderer showing moved kinematic rigid-bodies only at their initial position.

### Modified

- Rename `RapierContext::contacts_with` to `RapierContext::contact_pairs_with`.
- Rename `RapierContext::intersections_with` to `RapierContext::intersection_pairs_with`.
- Collisions between the character controller and sensors are now disabled by default.

## 0.23.0

### Modified

- Update to Bevy 0.12

### Added

- `ColliderView::as_typed_shape` and `::to_shared_shape` to convert a `ColliderView` to a parry’s
  `TypedShape` or `SharedShape`. The `From` trait has also been implemented accordingly.
- Implement `Copy` for `ColliderView` and all the other non-mut shape views.
- Add `RapierContext::rigid_body_colliders` to retrieve all collider entities attached to this rigid-body.
- Add `RapierPhysicsPlugin::in_fixed_schedule`/`::in_schedude` to add rapier’s systems to a fixed/custom
  schedule.
- Re-export `JointAxesMask`, `JointAxis`, `MotorModel`.
- Implement `Deref` for `ReadMassProperties`.
- Expose the `stop_at_penetration` parameter of shape-casting, to enable or ignore overlaps at the initial position
  of the shape.

### Fix

- Fix `RapierContext::integration_parameters::dt` not being updated on non-fixed timestep modes.
- Fix debug-renderer lagging one frame behind.
- Fix Collider `Transform` rotation change not being taken into account by the physics engine.
- Fix automatic update of `ReadMassProperties`.

## 0.22.0 (10 July 2023)

### Modified

- Update to Bevy 0.11.
- Disabled rigid-bodies are no longer synchronized with the rapier backend.
- Switch to bevy’s gizmo system for the debug-renderer. This removes the vendored debug lines plugin.

### Added

- Add a joint for simulating ropes: the `RopeJoint`.
- Add `Velocity::linear_velocity_at_point` to calculate the linear velocity at the given world-space point.
- Add the `ComputedColliderShape::ConvexHull` variant to automatcially calculate the convex-hull of an imported mesh.
- Implement `Reflect` for the debug-renderer.

### Fix

- Fix broken interpolation for rigid-bodies with the `TransformInterpolation` component.
- Fix compilation when `bevy_rapier` is being used with headless bevy.
- Improved performance of the writeback system by not iterting on non-rigid-body entities.
- Fix typo by renaming `CuboidViewMut::sed_half_extents` to `set_half_extents`.
- Properly scale parented collider’s offset based on changes on its `ColliderScale`.

## 0.21.0  (07 March 2023)

### Modified

- Update to Bevy 0.10.
- The `PhysicsHooksWithQuery` trait has been renamed to by the `BevyPhysicsHooks`.
- Bevy resources and queries accessed by the physics hook are now specified by the implementor of `BevyPhysicsHooks`
  which must derive Bevy’s `SystemParam` trait. This implies that the physics hook’s `filter_contact_pair` (and
  all its other methods) no longer take the Bevy `Query` as argument. Queries and resources are accessed through
  `self`.
- Rename `PhysicsStages` to `PhysicsSet`.

## 0.20.0 (15 Jan. 2023)

### Added

- Add the `RigidBodyDisabled` and `ColliderDisabled` component that can be inserted to disable a rigid-body
  or collider without removing it from the scene.

### Fix

- Fix spawn position of colliders without rigid bodies.
- Fix overriding enabled flag in debug render.

### Modified

- Make debug-rendering enabled by default when inserting the `RapierDebugRenderPlugin` plugin with its default
  configuration.
- The `debug-render` feature has been replaced by two features: `debug-render-2d` and `debug-render-3d`. For example,
  using `debug-render-2d` with `bevy_rapier3d`, the debug-render will work with 2D cameras (useful, e.g., for top-down
  games
  with 3D graphics).
- In order to facilitate the use of `bevy_rapier` in headless mode, the `AsyncCollider` and `AsyncSceneCollider`
  components were moved behind the `async-collider` feature (enabled by default). Disabling that feature will
  make `bevy_rapier` work even with the `MinimalPlugins` inserted instead of the `DefaultPlugins`.
- Corrected an API inconsistency where `bevy_rapier` components would sometimes require an `InteracitonGroup` type
  defined in
  `rapier`. It has been replaced by the `CollisionGroup` type (defined in `bevy_rapier`).
- `Velocity::zero,linear,angular` are now const-fn.

## 0.19.0 (18 Nov. 2022)

### Modified

- Update to Bevy 0.9

## 0.18.0 (30 Oct. 2022)

### Added

- Add the accessor `RapierContext::physics_scale()` to read the physics scale
  that was set when initializing the plugin.
- Add `RapierConfiguration::force_update_from_transform_changes` to force the transform
  updates even if it is equal to the transform that was previously set. Useful for
  rollback in networked applications described in [#261](https://github.com/dimforge/bevy_rapier/pull/261).
- Add `Collider::trimesh_with_flags` to create a triangle mesh collider with custom pre-processing
  flags.

### Fix

- Reset the `ExternalImpulse` component after each step automatically.
- Fix `transform_to_iso` to preserve identical rotations instead of
  converting to an intermediate axis-angle representation.
- Fix **internal edges** of 3D triangle meshes or 3D heightfields generating invalid contacts
  preventing balls from moving straight. Be sure to set the triangle mesh flag
  `TriMeshFlags::MERGE_DUPLICATE_VERTICES` when creating the collider if your mesh have duplicated
  vertices.

### Modified

- Rename `AABB` to `Aabb` to comply with Rust’s style guide.

## 0.17.0 (02 Oct. 2022)

### Added

- Add a **kinematic character controller** implementation. This feature is accessible in two different ways:
    1. The first approach is to insert the `KinematicCharacterController` component to an entity. If the
       `KinematicCharacterController::custom_shape` field is set, then this shape is used for the character control.
       If this field is `None` then the `Collider` attached to the same entity as the character controller is used.
       The character controller will be automatically updated when the `KinematicCharacterController::movement` is set.
       The result position is written to the `Transform` of the character controller’s entity.
    2. The second, lower level, approach, is to call `RapierContext::move_shape` to compute the possible movement
       of a shape, taking obstacle and sliding into account.
- Add implementations of `Add`, `AddAssign`, `Sub`, `SubAssign` to `ExternalForce` and `ExternalImpulse`.
- Add `ExternalForce::at_point` and `ExternalImpulse::at_point` to apply a force/impulse at a specific point
  of a rigid-body.

### Fix

- Fix shapes quickly switching between scaled and non-scaled versions due to rounding errors in the scaling extraction
  from bevy’s global affine transform.

## 0.16.2 (23 August 2022)

### Added

- Implement `Debug` for `Collider` and `ColliderView`.
- Add the missing `ActiveEvent::CONTACT_FORCE_EVENTS` to enable contact force events on a collider.

## 0.16.1 (19 August 2022)

### Fixed

- Fix crash of the 2D debug-render on certain platforms (including Metal/MacOS).
- Fix bug where collision events and contact force events were not cleared automatically.
- Implement `Reflect` for `AsyncCollider`.

## 0.16.0 (31 July 2022)

### Modified

- Switch to Bevy 0.8.

## 0.15.0 (10 July 2022)

### Fixed

- Fix unpredictable broad-phase panic when using small colliders in the simulation.
- Fix collision events being incorrectly generated for any shape that produces multiple
  contact manifolds (like triangle meshes).
- Fix transform hierarchies not being properly taken into account for colliders with a
  parent rigid-body.
- Fix force and impulse application when the `ExternalImpulse` or `ExternalForce` components were added
  at the same time as the rigid-body creation.
- Fix sleeping threshold application when these thresholds are set at the same time as the rigid-body
  creation.

### Added

- Add the `ColliderMassProperties::Mass` variant to let the user specify a collider’s mass directly (instead of its
  density).
  As a result the collider’s angular inertia tensor will be automatically be computed based on this mass and its shape.
- Add the `ContactForceEvent` event. It can be read by a bevy system with the `EventReader<ContactForceEvent>`. This
  event is useful to read contact forces. A `ContactForceEvent` is generated whenever the sum of the magnitudes of the
  forces applied by contacts between two colliders exceeds the value specified by the `ContactForceEventThreshold`
  component.
- Add the `QueryFilter` struct that is now used by all the scene queries instead of the `CollisionGroups` and
  `Fn(Entity) -> bool` closure. This `QueryFilter` provides easy access to most common filtering strategies
  (e.g. dynamic bodies only, excluding one particular entity, etc.) for scene queries.
- Added some missing serialization of joints.
- Implement `Default` for `Collider`. It defaults to a `Ball` with radius 0.5.
- Added a `contacts_enabled` flag to all the joints. If this flag is set to `false` for a joint, no contact will be
  computed between two colliders attached to rigid-bodies liked by that joint.

### Modified

- The `MassProperties` struct is no longer a `Component`. A common mistake was to assume that `MassProperties` could
  be used to initialize the mass/angular inertia tensor of a rigid-body. It is not the case. Instead, the user should
  use the `AdditionalMassProperties` component. The `ReadMassProperties` component has been added to read the mass
  properties of a rigid-body.
- The `Sensor` component is now a marker component: if it exists the related collider is a sensor, otherwise it is
  a solid collider.

## 0.14.1 (01 June 2022)

### Fixed

- Add the missing `init_async_scene_colliders` to the list of the plugin systems.

## 0.14.0 (31 May 2022)

### Added

- Add the `AsyncSceneCollider` component to generate collision for scene meshes similar to `AsyncCollider`.
- Add calls to `App::register_type` for the types implementing `Reflect`.

### Modified

- `Collider::bevy_mesh`, `Collider::bevy_mesh_convex_decomposition`
  and `Collider::bevy_mesh_convex_decomposition_with_params` was replaced with single `Collider::from_bevy_mesh`
  function which accepts `ComputedColliderShape`.
- `AsyncCollider` is now a struct which contains a mesh handle and `ComputedColliderShape`.
- The physics systems are now running after `CoreStage::Update` but before `CoreStage::PostUpdate`.
- The collider and rigid-body positions are read from the `GlobalTransform` instead of `Transform` (the
  transforms modified by Rapier are written back to the `Transform` component). It is therefore important
  to insert both a `Transform` and `GlobalTransform` component (or the `TransformBundle` bundle).
- It is now possible to prevent the plugin from registering its system thanks
  to `RapierPhysicsPlugin::with_default_system_setup(false)`.
  If that’s the case, the `RapierPhysicsPlugin::get_systems` method can be called to retrieve the relevant `SystemSet`
  that can be added to your own stages in order to apply your own scheduling.

### Fixed

- Fixed issues where contact regularization (using compliance) would result in tunnelling despite tunnelling
  being enabled.
- Don’t overwrite the user’s `RapierConfiguration` if one already exists before initializing the plugin.

## 0.13.2 (5 May 2022)

### Modified

- The `TimestepMode` and `SimulationToRenderTime` structures are now public.

### Fixed

- Fixed colors rendered by the debug-renderer.
- Fix issue where the debug-renderer would sometimes render lines behind the user’s meshes/sprites.

## 0.13.1 (1 May 2022)

### Added

- Add the `CollidingEntities` components which tracks the set of entities colliding
  with a given entity.
- Add constructors `Velocity::linear`, `Velocity::angular`, `Ccd::enabled()`, `Ccd::disabled()`,
  `Dominance::group`, `Friction::coefficient`, `Restitution::coefficient`, `CollisionGroups::new`,
  `SolverGroups::new`.
- Add `RapierContext::collider_parent` that returns the entity containing the parent `RigidBody`
  of a collider.

### Modified

- Switched to linear ordering to order our systems.
- Make the `plugin::systems` module public.

## 0.13.0 (30 Apr. 2022)

This is a **complete rewrite of the plugin** (mostly likely the last large redesign this plugin
will be subject to). It switches to `rapier` 0.12 and `bevy` 0.7. The focus of this rewrite was
to significantly improve ergonomics while simplifying the codebase and adding new features.

Refer to [#138](https://github.com/dimforge/bevy_rapier/pull/138) for extensive details
on this change. See the folders `bevy_rapier2d/examples` and `bevy_rapier3d/examples`
for some examples.

## 0.12.0

### Modified

- Switch to `rapier` 0.12.0-alpha.0 and `nalgebra` 0.30.
- Switch to `bevy` 0.6.
- All the Rapier components have been wrapped into wrapper types (for example `ColliderPosition`
  has been wrapped into `ColliderPositionComponent`). These wrapper types are the ones that need
  to be used as bevy components. To convert a Rapier component to it’s corresponding Bevy component,
  simply use `.into()`. See the examples in `bevy_rapier2d/examples` and `bevy_rapier3d/examples`
  for details.

## 0.11.0

### Modified

- Switch to `Rapier` 0.11 and `nalgebra` 0.29.
- Add labels to each system from `bevy-rapier`.

### Fixed

- Fix panics when despawning joints or colliders.
- Fix a panic where adding a collider.
- Don’t let the plugin overwrite the user’s `PhysicsHooksWithQueryObject` if it was already
  present before inserting the plugin.

## 0.10.2

### Fixed

- Fix build when targeting WASM.

## 0.10.1

### Fixed

- Fix joint removal when despawning its entity.

## 0.10.0

A new, exhaustive, user-guide for bevy_rapier has been uploaded to rapier.rs.

This version is a complete rewrite of the plugin. Rigid-bodies and
colliders are now split into components that can be queried like any other
components. They are created by inserting a `RigidBodyBundle` and/or a `ColliderBundle`.

In addition, the `Entity` type and `ColliderHandle/RigidBodyHandle` type can now be
converted directly using `entity.handle()` or `handle.entity()`.

Finally, there is now a prelude: `use bevy_rapier2d::prelude::*`.

## 0.9.0

### Added

- The `ColliderDebugRender` component must be added to an entity
  containing a collider shape in order to render it.

## 0.8.0

### Changed

- Use the version 0.5.0 of Rapier.

### Added

- The debug rendering of 3D trimesh now work.
- The debug rendering won't crash any more if a not-yet-supported shape
  is used. It will silently ignore the shape instead.
- The crate has now a `render` feature that allows building it without any
  rendering support (avoiding some dependencies that may not compile when
  targetting WASM).

## 0.7.0

### Changed

- Use the version 0.4.0 of Bevy.

## 0.6.2

### Changed

- Fix the rendering of colliders attached to an entity children of another
  entity containing the rigid-body it is attached to.

## 0.6.1

### Changed

- The adaptive change of number of timesteps executed during each render loop
  (introduced in the version 0.4.0 with position interpolation) is
  now disabled by default. It needs to be enabled explicitly by setting
  `RapierConfiguration.time_dependent_number_of_timesteps` to `true`.

## 0.6.0

### Added

- It is now possible to attach multiple colliders to a single
  rigid-body by using Bevy hierarchy: an entity contains
  the `RigidBodyBuider` whereas its children contain the `ColliderBuilder`.

### Changed

- We now use the latest version of Rapier: 0.4.0. See the
  [Rapier changelog](https://github.com/dimforge/rapier/blob/master/CHANGELOG.md#v040)
  for details. In particular, this includes the ability to lock the rotations of a rigid-body.

## 0.5.0

### Changed

- We now use the latest version of Bevy: 0.3.0

### Added

- Rigid-bodies, colliders, and joints, will automatically removed from the Rapier
  sets when their corresponding Bevy components are removed.

## 0.4.0

This release update the plugin to the latest version of Rapier, which itself
includes lots of new features. Refer to the Rapier changelogs for details.

### Added

- A `InteractionPairFilters` resource where you can your own filters for contact pair
  and proximity pair filtering. Before considering the use of a custom filter, consider
  using collision groups instead (as it is faster, but less versatile).

### Changed

- The stepping system now applies interpolation between two physics state at render time.
  Refer to [that issue](https://github.com/dimforge/bevy_rapier/pull/19) and the following
  blog post article for details: https://www.gafferongames.com/post/fix_your_timestep/

## 0.3.1

### Changed

- Rapier configuration
    - Replaced `Gravity` and `RapierPhysicsScale` resources with a unique `RapierConfiguration` resource.
    - Added an `physics_pipeline_active` attribute to `RapierConfiguration` allowing to pause the physic simulation.
    - Added a `query_pipeline_active` attribute to `RapierConfiguration` allowing to pause the query pipeline update.
<|MERGE_RESOLUTION|>--- conflicted
+++ resolved
@@ -2,17 +2,15 @@
 
 ## Unreleased
 
-<<<<<<< HEAD
 ### Modified
 
 - Update from rapier `0.21` to rapier `0.22`,
   see [rapier's changelog](https://github.com/dimforge/rapier/blob/master/CHANGELOG.md).
-=======
+
 ### Fix
 
 - Fix a crash when using `TimestepMode::Interpolated` and removing colliders
 during a frame which would not run a simulation step.
->>>>>>> 59477d9c
 
 ### Added
 
