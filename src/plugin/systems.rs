//! Systems responsible for interfacing our Bevy components with the Rapier physics engine.

use crate::dynamics::{
    AdditionalMassProperties, Ccd, Damping, Dominance, ExternalForce, ExternalImpulse,
    GravityScale, ImpulseJoint, LockedAxes, MassProperties, MultibodyJoint,
    RapierImpulseJointHandle, RapierMultibodyJointHandle, RapierRigidBodyHandle,
    ReadMassProperties, RigidBody, Sleeping, TransformInterpolation, Velocity,
};
use crate::geometry::{
    ActiveCollisionTypes, ActiveEvents, ActiveHooks, Collider, ColliderDisabled,
    ColliderMassProperties, ColliderScale, CollisionGroups, ContactForceEventThreshold, Friction,
    RapierColliderHandle, Restitution, Sensor, SolverGroups,
};
use crate::pipeline::CollisionEvent;
use crate::plugin::configuration::{SimulationToRenderTime, TimestepMode};
use crate::plugin::{RapierConfiguration, RapierContext};
use crate::prelude::{
    BevyPhysicsHooks, BevyPhysicsHooksAdapter, CollidingEntities, ContactForceEvent,
    KinematicCharacterController, KinematicCharacterControllerOutput, PhysicsWorld, Real,
    RigidBodyDisabled,
};
use crate::utils;
use bevy::ecs::system::{StaticSystemParam, SystemParamItem};
use bevy::prelude::*;
use rapier::prelude::{
    ColliderBuilder, Isometry, QueryFilter, RigidBodyBuilder, RigidBodyHandle, RigidBodyType,
};
use std::collections::HashMap;

#[cfg(all(feature = "dim3", feature = "async-collider"))]
use {
    crate::prelude::{AsyncCollider, AsyncSceneCollider},
    bevy::scene::SceneInstance,
};

use crate::control::CharacterCollision;
#[cfg(feature = "dim2")]
use bevy::math::Vec3Swizzles;

use super::context::{RapierWorld, DEFAULT_WORLD_ID};
use super::WorldId;

/// Components that will be updated after a physics step.
pub type RigidBodyWritebackComponents<'a> = (
    Entity,
    Option<&'a Parent>,
    Option<&'a mut Transform>,
    Option<&'a mut TransformInterpolation>,
    Option<&'a mut Velocity>,
    Option<&'a mut Sleeping>,
    Option<&'a PhysicsWorld>,
);

/// Components related to rigid-bodies.
pub type RigidBodyComponents<'a> = (
    Entity,
    &'a RigidBody,
    Option<&'a GlobalTransform>,
    Option<&'a Velocity>,
    Option<&'a AdditionalMassProperties>,
    Option<&'a ReadMassProperties>,
    Option<&'a LockedAxes>,
    Option<&'a ExternalForce>,
    Option<&'a GravityScale>,
    Option<&'a Ccd>,
    Option<&'a Dominance>,
    Option<&'a Sleeping>,
    Option<&'a Damping>,
    Option<&'a RigidBodyDisabled>,
    Option<&'a PhysicsWorld>,
);

/// Components related to colliders.
pub type ColliderComponents<'a> = (
    Entity,
    &'a Collider,
    Option<&'a Sensor>,
    Option<&'a ColliderMassProperties>,
    Option<&'a ActiveEvents>,
    Option<&'a ActiveHooks>,
    Option<&'a ActiveCollisionTypes>,
    Option<&'a Friction>,
    Option<&'a Restitution>,
    Option<&'a CollisionGroups>,
    Option<&'a SolverGroups>,
    Option<&'a ContactForceEventThreshold>,
    Option<&'a ColliderDisabled>,
);

fn get_world<'a>(
    world_within: Option<&'a PhysicsWorld>,
    context: &'a mut RapierContext,
) -> &'a mut RapierWorld {
    let world_id = world_within.map(|x| x.world_id).unwrap_or(DEFAULT_WORLD_ID);

    context
        .get_world_mut(world_id)
        .expect("World {world_id} does not exist")
}

/// System responsible for applying [`GlobalTransform::scale`] and/or [`ColliderScale`] to
/// colliders.
pub fn apply_scale(
    config: Res<RapierConfiguration>,
    mut changed_collider_scales: Query<
        (&mut Collider, &GlobalTransform, Option<&ColliderScale>),
        Or<(
            Changed<Collider>,
            Changed<GlobalTransform>,
            Changed<ColliderScale>,
        )>,
    >,
) {
    // NOTE: we don’t have to apply the RapierConfiguration::physics_scale here because
    //       we are applying the scale to the user-facing shape here, not the ones inside
    //       colliders (yet).
    for (mut shape, transform, custom_scale) in changed_collider_scales.iter_mut() {
        #[cfg(feature = "dim2")]
        let effective_scale = match custom_scale {
            Some(ColliderScale::Absolute(scale)) => *scale,
            Some(ColliderScale::Relative(scale)) => {
                *scale * transform.compute_transform().scale.xy()
            }
            None => transform.compute_transform().scale.xy(),
        };
        #[cfg(feature = "dim3")]
        let effective_scale = match custom_scale {
            Some(ColliderScale::Absolute(scale)) => *scale,
            Some(ColliderScale::Relative(scale)) => *scale * transform.compute_transform().scale,
            None => transform.compute_transform().scale,
        };

        if shape.scale != crate::geometry::get_snapped_scale(effective_scale) {
            shape.set_scale(effective_scale, config.scaled_shape_subdivision);
        }
    }
}

/// System responsible for applying changes the user made to a collider-related component.
pub fn apply_collider_user_changes(
    config: Res<RapierConfiguration>,
    mut context: ResMut<RapierContext>,
    changed_collider_transforms: Query<
        (
            &RapierColliderHandle,
            &GlobalTransform,
            Option<&PhysicsWorld>,
        ),
        (Without<RapierRigidBodyHandle>, Changed<GlobalTransform>),
    >,
    changed_shapes: Query<
        (&RapierColliderHandle, &Collider, Option<&PhysicsWorld>),
        Changed<Collider>,
    >,
    changed_active_events: Query<
        (&RapierColliderHandle, &ActiveEvents, Option<&PhysicsWorld>),
        Changed<ActiveEvents>,
    >,
    changed_active_hooks: Query<
        (&RapierColliderHandle, &ActiveHooks, Option<&PhysicsWorld>),
        Changed<ActiveHooks>,
    >,
    changed_active_collision_types: Query<
        (
            &RapierColliderHandle,
            &ActiveCollisionTypes,
            Option<&PhysicsWorld>,
        ),
        Changed<ActiveCollisionTypes>,
    >,
    changed_friction: Query<
        (&RapierColliderHandle, &Friction, Option<&PhysicsWorld>),
        Changed<Friction>,
    >,
    changed_restitution: Query<
        (&RapierColliderHandle, &Restitution, Option<&PhysicsWorld>),
        Changed<Restitution>,
    >,
    changed_collision_groups: Query<
        (
            &RapierColliderHandle,
            &CollisionGroups,
            Option<&PhysicsWorld>,
        ),
        Changed<CollisionGroups>,
    >,
    changed_solver_groups: Query<
        (&RapierColliderHandle, &SolverGroups, Option<&PhysicsWorld>),
        Changed<SolverGroups>,
    >,
    changed_sensors: Query<
        (&RapierColliderHandle, &Sensor, Option<&PhysicsWorld>),
        Changed<Sensor>,
    >,
    changed_disabled: Query<
        (
            &RapierColliderHandle,
            &ColliderDisabled,
            Option<&PhysicsWorld>,
        ),
        Changed<ColliderDisabled>,
    >,
    changed_contact_force_threshold: Query<
        (
            &RapierColliderHandle,
            &ContactForceEventThreshold,
            Option<&PhysicsWorld>,
        ),
        Changed<ContactForceEventThreshold>,
    >,
    changed_collider_mass_props: Query<
        (
            &RapierColliderHandle,
            &ColliderMassProperties,
            Option<&PhysicsWorld>,
        ),
        Changed<ColliderMassProperties>,
    >,
) {
    for (handle, transform, world_within) in changed_collider_transforms.iter() {
        let world = get_world(world_within, &mut context);

        if let Some(co) = world.colliders.get_mut(handle.0) {
            if co.parent().is_none() {
                co.set_position(utils::transform_to_iso(
                    &transform.compute_transform(),
                    world.physics_scale,
                ))
            }
        }
    }

    for (handle, shape, world_within) in changed_shapes.iter() {
        let world = get_world(world_within, &mut context);

        if let Some(co) = world.colliders.get_mut(handle.0) {
            let mut scaled_shape = shape.clone();
            scaled_shape.set_scale(
                shape.scale / world.physics_scale,
                config.scaled_shape_subdivision,
            );
            co.set_shape(scaled_shape.raw.clone())
        }
    }

    for (handle, active_events, world_within) in changed_active_events.iter() {
        let world = get_world(world_within, &mut context);

        if let Some(co) = world.colliders.get_mut(handle.0) {
            co.set_active_events((*active_events).into())
        }
    }

    for (handle, active_hooks, world_within) in changed_active_hooks.iter() {
        let world = get_world(world_within, &mut context);

        if let Some(co) = world.colliders.get_mut(handle.0) {
            co.set_active_hooks((*active_hooks).into())
        }
    }

    for (handle, active_collision_types, world_within) in changed_active_collision_types.iter() {
        let world = get_world(world_within, &mut context);

        if let Some(co) = world.colliders.get_mut(handle.0) {
            co.set_active_collision_types((*active_collision_types).into())
        }
    }

    for (handle, friction, world_within) in changed_friction.iter() {
        let world = get_world(world_within, &mut context);

        if let Some(co) = world.colliders.get_mut(handle.0) {
            co.set_friction(friction.coefficient);
            co.set_friction_combine_rule(friction.combine_rule.into());
        }
    }

    for (handle, restitution, world_within) in changed_restitution.iter() {
        let world = get_world(world_within, &mut context);

        if let Some(co) = world.colliders.get_mut(handle.0) {
            co.set_restitution(restitution.coefficient);
            co.set_restitution_combine_rule(restitution.combine_rule.into());
        }
    }

    for (handle, collision_groups, world_within) in changed_collision_groups.iter() {
        let world = get_world(world_within, &mut context);

        if let Some(co) = world.colliders.get_mut(handle.0) {
            co.set_collision_groups((*collision_groups).into());
        }
    }

    for (handle, solver_groups, world_within) in changed_solver_groups.iter() {
        let world = get_world(world_within, &mut context);

        if let Some(co) = world.colliders.get_mut(handle.0) {
            co.set_solver_groups((*solver_groups).into());
        }
    }

    for (handle, _, world_within) in changed_sensors.iter() {
        let world = get_world(world_within, &mut context);

        if let Some(co) = world.colliders.get_mut(handle.0) {
            co.set_sensor(true);
        }
    }

    for (handle, _, world_within) in changed_disabled.iter() {
        let world = get_world(world_within, &mut context);

        if let Some(co) = world.colliders.get_mut(handle.0) {
            co.set_enabled(false);
        }
    }

    for (handle, threshold, world_within) in changed_contact_force_threshold.iter() {
        let world = get_world(world_within, &mut context);

        if let Some(co) = world.colliders.get_mut(handle.0) {
            co.set_contact_force_event_threshold(threshold.0);
        }
    }

    for (handle, mprops, world_within) in changed_collider_mass_props.iter() {
        let world = get_world(world_within, &mut context);

        if let Some(co) = world.colliders.get_mut(handle.0) {
            match mprops {
                ColliderMassProperties::Density(density) => co.set_density(*density),
                ColliderMassProperties::Mass(mass) => co.set_mass(*mass),
                ColliderMassProperties::MassProperties(mprops) => {
                    co.set_mass_properties(mprops.into_rapier(world.physics_scale))
                }
            }
        }
    }
}

// Changes the world something is in.
// This will also change the children of that entity to reflect the new world.
fn apply_world_update(
    children_query: &Query<&Children>,
    body_world_query: &Query<(Entity, &PhysicsWorld, Ref<PhysicsWorld>)>,
    context: &mut RapierContext,
    entity: Entity,
    commands: &mut Commands,
    new_world: WorldId,
) {
    if let Ok((_, bw, _)) = body_world_query.get(entity) {
        if bw.world_id != new_world {
            // Needs to insert instead of changing a mut bw because
            // the ChangeTrackers<PhysicsWorld> requires bw to not be mut.
            commands.entity(entity).insert(PhysicsWorld {
                world_id: new_world,
            });
        }

        // This currently loops through every world to find it, which
        // isn't the most efficient but gets the job done.
        for (world_id, world) in context.worlds.iter_mut() {
            if *world_id == new_world && world.entity2body.contains_key(&entity) {
                // The value of the component did not change, no need to bubble it down or remove it from the world
                return;
            }

            if let Some(handle) = world.entity2body.remove(&entity) {
                let _ = world.last_body_transform_set.remove(&handle);

                world.bodies.remove(
                    handle,
                    &mut world.islands,
                    &mut world.colliders,
                    &mut world.impulse_joints,
                    &mut world.multibody_joints,
                    true,
                );

                break;
            }
        }

        // This entity will be picked up by the "init_colliders" systems and added
        // to the correct world if it is missing this component.
        commands
            .entity(entity)
            .remove::<RapierColliderHandle>()
            .remove::<RapierRigidBodyHandle>()
            .remove::<RapierMultibodyJointHandle>()
            .remove::<RapierImpulseJointHandle>();
    } else {
        commands.entity(entity).insert(PhysicsWorld {
            world_id: new_world,
        });
    }

    // Carries down world changes to children
    if let Ok(children) = children_query.get(entity) {
        for child in children.iter() {
            apply_world_update(
                children_query,
                body_world_query,
                context,
                *child,
                commands,
                new_world,
            );
        }
    }
}

/// Whenever an entity has its PhysicsWorld component changed, this
/// system places it in the new world & removes it from the old.
///
/// This does NOT add the entity to the new world, only signals that
/// it needs changed. Later down the line, systems will pick up this
/// entity that needs added & do everything necessary to add it.
///
/// This system will carry this change down to the children of that entity.
pub fn apply_changing_worlds(
    mut commands: Commands,
    body_world_query: Query<(Entity, &PhysicsWorld, Ref<PhysicsWorld>)>,
    children_query: Query<&Children>,
    mut context: ResMut<RapierContext>,
) {
    for (entity, bw, trackers) in body_world_query.iter() {
        if trackers.is_added() || trackers.is_changed() {
            apply_world_update(
                &children_query,
                &body_world_query,
                &mut context,
                entity,
                &mut commands,
                bw.world_id,
            );
        }
    }
}

/// System responsible for applying changes the user made to a rigid-body-related component.
pub fn apply_rigid_body_user_changes(
    mut context: ResMut<RapierContext>,
    config: Res<RapierConfiguration>,
    changed_rb_types: Query<
        (&RapierRigidBodyHandle, &RigidBody, Option<&PhysicsWorld>),
        Changed<RigidBody>,
    >,
    mut changed_transforms: Query<
        (
            &RapierRigidBodyHandle,
            &GlobalTransform,
            Option<&mut TransformInterpolation>,
            Option<&PhysicsWorld>,
        ),
        Changed<GlobalTransform>,
    >,
    changed_velocities: Query<
        (&RapierRigidBodyHandle, &Velocity, Option<&PhysicsWorld>),
        Changed<Velocity>,
    >,
    changed_additional_mass_props: Query<
        (
            &RapierRigidBodyHandle,
            &AdditionalMassProperties,
            Option<&PhysicsWorld>,
        ),
        Changed<AdditionalMassProperties>,
    >,
    changed_locked_axes: Query<
        (&RapierRigidBodyHandle, &LockedAxes, Option<&PhysicsWorld>),
        Changed<LockedAxes>,
    >,
    changed_forces: Query<
        (
            &RapierRigidBodyHandle,
            &ExternalForce,
            Option<&PhysicsWorld>,
        ),
        Changed<ExternalForce>,
    >,
    mut changed_impulses: Query<
        (
            &RapierRigidBodyHandle,
            &mut ExternalImpulse,
            Option<&PhysicsWorld>,
        ),
        Changed<ExternalImpulse>,
    >,
    changed_gravity_scale: Query<
        (&RapierRigidBodyHandle, &GravityScale, Option<&PhysicsWorld>),
        Changed<GravityScale>,
    >,
    changed_ccd: Query<(&RapierRigidBodyHandle, &Ccd, Option<&PhysicsWorld>), Changed<Ccd>>,
    changed_dominance: Query<
        (&RapierRigidBodyHandle, &Dominance, Option<&PhysicsWorld>),
        Changed<Dominance>,
    >,
    changed_sleeping: Query<
        (&RapierRigidBodyHandle, &Sleeping, Option<&PhysicsWorld>),
        Changed<Sleeping>,
    >,
    changed_damping: Query<
        (&RapierRigidBodyHandle, &Damping, Option<&PhysicsWorld>),
        Changed<Damping>,
    >,
    changed_disabled: Query<
        (
            &RapierRigidBodyHandle,
            &RigidBodyDisabled,
            Option<&PhysicsWorld>,
        ),
        Changed<RigidBodyDisabled>,
    >,
) {
    // Deal with sleeping first, because other changes may then wake-up the
    // rigid-body again.
    for (handle, sleeping, world_within) in changed_sleeping.iter() {
        let world = get_world(world_within, &mut context);

        if let Some(rb) = world.bodies.get_mut(handle.0) {
            let activation = rb.activation_mut();
            activation.linear_threshold = sleeping.linear_threshold;
            activation.angular_threshold = sleeping.angular_threshold;

            if !sleeping.sleeping && activation.sleeping {
                rb.wake_up(true);
            } else if sleeping.sleeping && !activation.sleeping {
                rb.sleep();
            }
        }
    }

    // NOTE: we must change the rigid-body type before updating the
    //       transform or velocity. Otherwise, if the rigid-body was fixed
    //       and changed to anything else, the velocity change wouldn’t have any effect.
    //       Similarly, if the rigid-body was kinematic position-based before and
    //       changed to anything else, a transform change would modify the next
    //       position instead of the current one.
    for (handle, rb_type, world_within) in changed_rb_types.iter() {
        let world = get_world(world_within, &mut context);

        if let Some(rb) = world.bodies.get_mut(handle.0) {
            rb.set_body_type((*rb_type).into(), true);
        }
    }

    // Manually checks if the transform changed.
    // This is needed for detecting if the user actually changed the rigid-body
    // transform, or if it was just the change we made in our `writeback_rigid_bodies`
    // system.
    let transform_changed =
        |handle: &RigidBodyHandle,
         transform: &GlobalTransform,
         last_transform_set: &HashMap<RigidBodyHandle, GlobalTransform>| {
            if config.force_update_from_transform_changes {
                true
            } else if let Some(prev) = last_transform_set.get(handle) {
                *prev != *transform
            } else {
                true
            }
        };

    for (handle, global_transform, mut interpolation, world_within) in changed_transforms.iter_mut()
    {
        let world = get_world(world_within, &mut context);

        if let Some(interpolation) = interpolation.as_deref_mut() {
            // Reset the interpolation so we don’t overwrite
            // the user’s input.
            interpolation.start = None;
            interpolation.end = None;
        }

        if let Some(rb) = world.bodies.get_mut(handle.0) {
            match rb.body_type() {
                RigidBodyType::KinematicPositionBased => {
                    if transform_changed(
                        &handle.0,
                        global_transform,
                        &world.last_body_transform_set,
                    ) {
                        rb.set_next_kinematic_position(utils::transform_to_iso(
                            &global_transform.compute_transform(),
                            world.physics_scale,
                        ));
                        world
                            .last_body_transform_set
                            .insert(handle.0, *global_transform);
                    }
                }
                _ => {
                    if transform_changed(
                        &handle.0,
                        global_transform,
                        &world.last_body_transform_set,
                    ) {
                        rb.set_position(
                            utils::transform_to_iso(
                                &global_transform.compute_transform(),
                                world.physics_scale,
                            ),
                            true,
                        );
                        world
                            .last_body_transform_set
                            .insert(handle.0, *global_transform);
                    }
                }
            }
        }
    }

    for (handle, velocity, world_within) in changed_velocities.iter() {
        let world = get_world(world_within, &mut context);

        if let Some(rb) = world.bodies.get_mut(handle.0) {
            rb.set_linvel((velocity.linvel / world.physics_scale).into(), true);
            #[allow(clippy::useless_conversion)] // Need to convert if dim3 enabled
            rb.set_angvel(velocity.angvel.into(), true);
        }
    }

    for (handle, mprops, world_within) in changed_additional_mass_props.iter() {
        let world = get_world(world_within, &mut context);

        if let Some(rb) = world.bodies.get_mut(handle.0) {
            match mprops {
                AdditionalMassProperties::MassProperties(mprops) => {
                    rb.set_additional_mass_properties(
                        mprops.into_rapier(world.physics_scale),
                        true,
                    );
                }
                AdditionalMassProperties::Mass(mass) => {
                    rb.set_additional_mass(*mass, true);
                }
            }
        }
    }

    for (handle, locked_axes, world_within) in changed_locked_axes.iter() {
        let world = get_world(world_within, &mut context);

        if let Some(rb) = world.bodies.get_mut(handle.0) {
            rb.set_locked_axes((*locked_axes).into(), true);
        }
    }

    for (handle, forces, world_within) in changed_forces.iter() {
        let world = get_world(world_within, &mut context);

        if let Some(rb) = world.bodies.get_mut(handle.0) {
            rb.reset_forces(true);
            rb.reset_torques(true);
            rb.add_force((forces.force / world.physics_scale).into(), true);
            #[allow(clippy::useless_conversion)] // Need to convert if dim3 enabled
            rb.add_torque(forces.torque.into(), true);
        }
    }

    for (handle, mut impulses, world_within) in changed_impulses.iter_mut() {
        let world = get_world(world_within, &mut context);

        if let Some(rb) = world.bodies.get_mut(handle.0) {
            rb.apply_impulse((impulses.impulse / world.physics_scale).into(), true);
            #[allow(clippy::useless_conversion)] // Need to convert if dim3 enabled
            rb.apply_torque_impulse(impulses.torque_impulse.into(), true);
            impulses.reset();
        }
    }

    for (handle, gravity_scale, world_within) in changed_gravity_scale.iter() {
        let world = get_world(world_within, &mut context);

        if let Some(rb) = world.bodies.get_mut(handle.0) {
            rb.set_gravity_scale(gravity_scale.0, true);
        }
    }

    for (handle, ccd, world_within) in changed_ccd.iter() {
        let world = get_world(world_within, &mut context);

        if let Some(rb) = world.bodies.get_mut(handle.0) {
            rb.enable_ccd(ccd.enabled);
        }
    }

    for (handle, dominance, world_within) in changed_dominance.iter() {
        let world = get_world(world_within, &mut context);

        if let Some(rb) = world.bodies.get_mut(handle.0) {
            rb.set_dominance_group(dominance.groups);
        }
    }

    for (handle, damping, world_within) in changed_damping.iter() {
        let world = get_world(world_within, &mut context);

        if let Some(rb) = world.bodies.get_mut(handle.0) {
            rb.set_linear_damping(damping.linear_damping);
            rb.set_angular_damping(damping.angular_damping);
        }
    }

    for (handle, _, world_within) in changed_disabled.iter() {
        let world = get_world(world_within, &mut context);

        if let Some(co) = world.bodies.get_mut(handle.0) {
            co.set_enabled(false);
        }
    }
}

/// System responsible for applying changes the user made to a joint component.
pub fn apply_joint_user_changes(
    mut context: ResMut<RapierContext>,
    changed_impulse_joints: Query<
        (
            &RapierImpulseJointHandle,
            &ImpulseJoint,
            Option<&PhysicsWorld>,
        ),
        Changed<ImpulseJoint>,
    >,
    changed_multibody_joints: Query<
        (
            &RapierMultibodyJointHandle,
            &MultibodyJoint,
            Option<&PhysicsWorld>,
        ),
        Changed<MultibodyJoint>,
    >,
) {
    // TODO: right now, we only support propagating changes made to the joint data.
    //       Re-parenting the joint isn’t supported yet.
    for (handle, changed_joint, world_within) in changed_impulse_joints.iter() {
        let world = get_world(world_within, &mut context);

        if let Some(joint) = world.impulse_joints.get_mut(handle.0) {
            joint.data = changed_joint.data.into_rapier(world.physics_scale);
        }
    }

    for (handle, changed_joint, world_within) in changed_multibody_joints.iter() {
        let world = get_world(world_within, &mut context);

        // TODO: not sure this will always work properly, e.g., if the number of Dofs is changed.
        if let Some((mb, link_id)) = world.multibody_joints.get_mut(handle.0) {
            if let Some(link) = mb.link_mut(link_id) {
                link.joint.data = changed_joint.data.into_rapier(world.physics_scale);
            }
        }
    }
}

/// System responsible for writing the result of the last simulation step into our `bevy_rapier`
/// components and the [`GlobalTransform`] component.
pub fn writeback_rigid_bodies(
    mut context: ResMut<RapierContext>,
    config: Res<RapierConfiguration>,
    sim_to_render_time: Res<SimulationToRenderTime>,
    global_transforms: Query<&GlobalTransform>,
    mut writeback: Query<RigidBodyWritebackComponents, Without<RigidBodyDisabled>>,
) {
    if config.physics_pipeline_active {
        for (
            entity,
            parent,
            transform,
            mut interpolation,
            mut velocity,
            mut sleeping,
            world_within,
        ) in writeback.iter_mut()
        {
            let world = get_world(world_within, &mut context);

            // TODO: do this the other way round: iterate through Rapier’s RigidBodySet on the active bodies,
            // and update the components accordingly. That way, we don’t have to iterate through the entities that weren’t changed
            // by physics (for example because they are sleeping).
            if let Some(handle) = world.entity2body.get(&entity).copied() {
                if let Some(rb) = world.bodies.get(handle) {
                    let mut interpolated_pos =
                        utils::iso_to_transform(rb.position(), world.physics_scale);

                    if let TimestepMode::Interpolated { dt, .. } = config.timestep_mode {
                        if let Some(interpolation) = interpolation.as_deref_mut() {
                            if interpolation.end.is_none() {
                                interpolation.end = Some(*rb.position());
                            }

                            if let Some(interpolated) =
                                interpolation.lerp_slerp((dt + sim_to_render_time.diff) / dt)
                            {
                                interpolated_pos =
                                    utils::iso_to_transform(&interpolated, world.physics_scale);
                            }
                        }
                    }

                    if let Some(mut transform) = transform {
                        // NOTE: we query the parent’s global transform here, which is a bit
                        //       unfortunate (performance-wise). An alternative would be to
                        //       deduce the parent’s global transform from the current entity’s
                        //       global transform. However, this makes it nearly impossible
                        //       (because of rounding errors) to predict the exact next value this
                        //       entity’s global transform will get after the next transform
                        //       propagation, which breaks our transform modification detection
                        //       that we do to detect if the user’s transform has to be written
                        //       into the rigid-body.
                        if let Some(parent_global_transform) =
                            parent.and_then(|p| global_transforms.get(**p).ok())
                        {
                            // We need to compute the new local transform such that:
                            // curr_parent_global_transform * new_transform = interpolated_pos
                            // new_transform = curr_parent_global_transform.inverse() * interpolated_pos
                            let (_, inverse_parent_rotation, inverse_parent_translation) =
                                parent_global_transform
                                    .affine()
                                    .inverse()
                                    .to_scale_rotation_translation();
                            let new_rotation = inverse_parent_rotation * interpolated_pos.rotation;

                            #[allow(unused_mut)] // mut is needed in 2D but not in 3D.
                            let mut new_translation = inverse_parent_rotation
                                * interpolated_pos.translation
                                + inverse_parent_translation;

                            // In 2D, preserve the transform `z` component that may have been set by the user
                            #[cfg(feature = "dim2")]
                            {
                                new_translation.z = transform.translation.z;
                            }

                            if transform.rotation != new_rotation
                                || transform.translation != new_translation
                            {
                                // NOTE: we write the new value only if there was an
                                //       actual change, in order to not trigger bevy’s
                                //       change tracking when the values didn’t change.
                                transform.rotation = new_rotation;
                                transform.translation = new_translation;
                            }

                            // NOTE: we need to compute the result of the next transform propagation
                            //       to make sure that our change detection for transforms is exact
                            //       despite rounding errors.
                            let new_global_transform =
                                parent_global_transform.mul_transform(*transform);

                            world
                                .last_body_transform_set
                                .insert(handle, new_global_transform);
                        } else {
                            // In 2D, preserve the transform `z` component that may have been set by the user
                            #[cfg(feature = "dim2")]
                            {
                                interpolated_pos.translation.z = transform.translation.z;
                            }

                            if transform.rotation != interpolated_pos.rotation
                                || transform.translation != interpolated_pos.translation
                            {
                                // NOTE: we write the new value only if there was an
                                //       actual change, in order to not trigger bevy’s
                                //       change tracking when the values didn’t change.
                                transform.rotation = interpolated_pos.rotation;
                                transform.translation = interpolated_pos.translation;
                            }

                            world
                                .last_body_transform_set
                                .insert(handle, GlobalTransform::from(interpolated_pos));
                        }
                    }

                    if let Some(velocity) = &mut velocity {
                        let new_vel = Velocity {
                            linvel: (rb.linvel() * world.physics_scale).into(),
                            #[cfg(feature = "dim3")]
                            angvel: (*rb.angvel()).into(),
                            #[cfg(feature = "dim2")]
                            angvel: rb.angvel(),
                        };

                        // NOTE: we write the new value only if there was an
                        //       actual change, in order to not trigger bevy’s
                        //       change tracking when the values didn’t change.
                        if **velocity != new_vel {
                            **velocity = new_vel;
                        }
                    }

                    if let Some(sleeping) = &mut sleeping {
                        // NOTE: we write the new value only if there was an
                        //       actual change, in order to not trigger bevy’s
                        //       change tracking when the values didn’t change.
                        if sleeping.sleeping != rb.is_sleeping() {
                            sleeping.sleeping = rb.is_sleeping();
                        }
                    }
                }
            }
        }
    }
}

/// System responsible for advancing the physics simulation, and updating the internal state
/// for scene queries.
#[allow(clippy::too_many_arguments)]
pub fn step_simulation<Hooks>(
    mut context: ResMut<RapierContext>,
    config: Res<RapierConfiguration>,
    hooks: StaticSystemParam<Hooks>,
    time: Res<Time>,
    mut sim_to_render_time: ResMut<SimulationToRenderTime>,
    mut collision_event_writer: EventWriter<CollisionEvent>,
    mut contact_force_event_writer: EventWriter<ContactForceEvent>,
    mut interpolation_query: Query<(&RapierRigidBodyHandle, &mut TransformInterpolation)>,
) where
    Hooks: 'static + BevyPhysicsHooks,
    for<'w, 's> SystemParamItem<'w, 's, Hooks>: BevyPhysicsHooks,
{
    let hooks_adapter = BevyPhysicsHooksAdapter::new(hooks.into_inner());

    for (_, world) in context.worlds.iter_mut() {
        if config.physics_pipeline_active {
            world.step_simulation(
                config.gravity,
                config.timestep_mode,
                true,
                &hooks_adapter,
                &time,
                &mut sim_to_render_time,
                &mut Some(&mut interpolation_query),
            );

            world.deleted_colliders.clear();
<<<<<<< HEAD

            world.send_bevy_events(&mut collision_event_writer, &mut contact_force_event_writer);
        } else {
            world.propagate_modified_body_positions_to_colliders();
        }

=======

            world.send_bevy_events(&mut collision_event_writer, &mut contact_force_event_writer);
        } else {
            world.propagate_modified_body_positions_to_colliders();
        }

>>>>>>> ae562571
        if config.query_pipeline_active {
            world.update_query_pipeline();
        }
    }
}

/// NOTE: This currently does nothing in 2D.
#[cfg(feature = "async-collider")]
#[cfg(feature = "dim2")]
pub fn init_async_colliders() {}

/// NOTE: This does nothing in 3D with headless.
#[cfg(feature = "headless")]
#[cfg(feature = "dim3")]
pub fn init_async_colliders() {}

/// System responsible for creating `Collider` components from `AsyncCollider` components if the
/// corresponding mesh has become available.
#[cfg(all(feature = "dim3", feature = "async-collider"))]
pub fn init_async_colliders(
    mut commands: Commands,
    meshes: Res<Assets<Mesh>>,
    async_colliders: Query<(Entity, &Handle<Mesh>, &AsyncCollider)>,
) {
    for (entity, mesh_handle, async_collider) in async_colliders.iter() {
        if let Some(mesh) = meshes.get(mesh_handle) {
            match Collider::from_bevy_mesh(mesh, &async_collider.0) {
                Some(collider) => {
                    commands
                        .entity(entity)
                        .insert(collider)
                        .remove::<AsyncCollider>();
                }
                None => error!("Unable to generate collider from mesh {:?}", mesh),
            }
        }
    }
}

/// System responsible for creating `Collider` components from `AsyncSceneCollider` components if the
/// corresponding scene has become available.
#[cfg(all(feature = "dim3", feature = "async-collider"))]
pub fn init_async_scene_colliders(
    mut commands: Commands,
    meshes: Res<Assets<Mesh>>,
    scene_spawner: Res<SceneSpawner>,
    async_colliders: Query<(Entity, &SceneInstance, &AsyncSceneCollider)>,
    children: Query<&Children>,
    mesh_handles: Query<(&Name, &Handle<Mesh>)>,
) {
    for (scene_entity, scene_instance, async_collider) in async_colliders.iter() {
        if scene_spawner.instance_is_ready(**scene_instance) {
            for child_entity in children.iter_descendants(scene_entity) {
                if let Ok((name, handle)) = mesh_handles.get(child_entity) {
                    let shape = async_collider
                        .named_shapes
                        .get(name.as_str())
                        .unwrap_or(&async_collider.shape);
                    if let Some(shape) = shape {
                        let mesh = meshes.get(handle).unwrap(); // NOTE: Mesh is already loaded
                        match Collider::from_bevy_mesh(mesh, shape) {
                            Some(collider) => {
                                commands.entity(child_entity).insert(collider);
                            }
                            None => error!(
                                "Unable to generate collider from mesh {:?} with name {}",
                                mesh, name
                            ),
                        }
                    }
                }
            }

            commands.entity(scene_entity).remove::<AsyncSceneCollider>();
        }
    }
}

/// System responsible for creating new Rapier colliders from the related `bevy_rapier` components.
pub fn init_colliders(
    mut commands: Commands,
    config: Res<RapierConfiguration>,
    mut context: ResMut<RapierContext>,
    colliders: Query<
        (
            ColliderComponents,
            Option<&GlobalTransform>,
            Option<&PhysicsWorld>,
        ),
        Without<RapierColliderHandle>,
    >,
    mut rigid_body_mprops: Query<&mut ReadMassProperties>,
    parent_query: Query<(&Parent, Option<&Transform>)>,
) {
    for (
        (
            entity,
            shape,
            sensor,
            mprops,
            active_events,
            active_hooks,
            active_collision_types,
            friction,
            restitution,
            collision_groups,
            solver_groups,
            contact_force_event_threshold,
            disabled,
        ),
        global_transform,
        world_within,
    ) in colliders.iter()
    {
        let world = get_world(world_within, &mut context);

        let physics_scale = world.physics_scale;

        let mut scaled_shape = shape.clone();
        scaled_shape.set_scale(shape.scale / physics_scale, config.scaled_shape_subdivision);
        let mut builder = ColliderBuilder::new(scaled_shape.raw.clone());

        builder = builder.sensor(sensor.is_some());
        builder = builder.enabled(disabled.is_none());

        if let Some(mprops) = mprops {
            builder = match mprops {
                ColliderMassProperties::Density(density) => builder.density(*density),
                ColliderMassProperties::Mass(mass) => builder.mass(*mass),
                ColliderMassProperties::MassProperties(mprops) => {
                    builder.mass_properties(mprops.into_rapier(physics_scale))
                }
            };
        }

        if let Some(active_events) = active_events {
            builder = builder.active_events((*active_events).into());
        }

        if let Some(active_hooks) = active_hooks {
            builder = builder.active_hooks((*active_hooks).into());
        }

        if let Some(active_collision_types) = active_collision_types {
            builder = builder.active_collision_types((*active_collision_types).into());
        }

        if let Some(friction) = friction {
            builder = builder
                .friction(friction.coefficient)
                .friction_combine_rule(friction.combine_rule.into());
        }

        if let Some(restitution) = restitution {
            builder = builder
                .restitution(restitution.coefficient)
                .restitution_combine_rule(restitution.combine_rule.into());
        }

        if let Some(collision_groups) = collision_groups {
            builder = builder.collision_groups((*collision_groups).into());
        }

        if let Some(solver_groups) = solver_groups {
            builder = builder.solver_groups((*solver_groups).into());
        }

        if let Some(threshold) = contact_force_event_threshold {
            builder = builder.contact_force_event_threshold(threshold.0);
        }

        let mut body_entity = entity;
        let mut body_handle = world.entity2body.get(&body_entity).copied();
        let mut child_transform = Transform::default();
        while body_handle.is_none() {
            if let Ok((parent_entity, transform)) = parent_query.get(body_entity) {
                if let Some(transform) = transform {
                    child_transform = *transform * child_transform;
                }
                body_entity = parent_entity.get();
            } else {
                break;
            }

            body_handle = world.entity2body.get(&body_entity).copied();
        }

        builder = builder.user_data(entity.to_bits() as u128);

        let handle = if let Some(body_handle) = body_handle {
            builder = builder.position(utils::transform_to_iso(&child_transform, physics_scale));
            let handle =
                world
                    .colliders
                    .insert_with_parent(builder, body_handle, &mut world.bodies);
            if let Ok(mut mprops) = rigid_body_mprops.get_mut(body_entity) {
                // Inserting the collider changed the rigid-body’s mass properties.
                // Read them back from the engine.
                if let Some(parent_body) = world.bodies.get(body_handle) {
                    mprops.0 = MassProperties::from_rapier(
                        parent_body.mass_properties().local_mprops,
                        physics_scale,
                    );
                }
            }
            handle
        } else {
            let global_transform = global_transform.cloned().unwrap_or_default();
            builder = builder.position(utils::transform_to_iso(
                &global_transform.compute_transform(),
                physics_scale,
            ));
            world.colliders.insert(builder)
        };

        commands.entity(entity).insert(RapierColliderHandle(handle));

        world.entity2collider.insert(entity, handle);
    }
}

/// System responsible for creating new Rapier rigid-bodies from the related `bevy_rapier` components.
pub fn init_rigid_bodies(
    mut commands: Commands,
    mut context: ResMut<RapierContext>,
    rigid_bodies: Query<RigidBodyComponents, Without<RapierRigidBodyHandle>>,
) {
    for (
        entity,
        rb,
        transform,
        vel,
        additional_mass_props,
        _mass_props,
        locked_axes,
        force,
        gravity_scale,
        ccd,
        dominance,
        sleep,
        damping,
        disabled,
        world_within,
    ) in rigid_bodies.iter()
    {
        let world = get_world(world_within, &mut context);

        let physics_scale = world.physics_scale;

        let mut builder = RigidBodyBuilder::new((*rb).into());
        builder = builder.enabled(disabled.is_none());

        if let Some(transform) = transform {
            builder = builder.position(utils::transform_to_iso(
                &transform.compute_transform(),
                physics_scale,
            ));
        }

        #[allow(clippy::useless_conversion)] // Need to convert if dim3 enabled
        if let Some(vel) = vel {
            builder = builder
                .linvel((vel.linvel / physics_scale).into())
                .angvel(vel.angvel.into());
        }

        if let Some(locked_axes) = locked_axes {
            builder = builder.locked_axes((*locked_axes).into())
        }

        if let Some(gravity_scale) = gravity_scale {
            builder = builder.gravity_scale(gravity_scale.0);
        }

        if let Some(ccd) = ccd {
            builder = builder.ccd_enabled(ccd.enabled)
        }

        if let Some(dominance) = dominance {
            builder = builder.dominance_group(dominance.groups)
        }

        if let Some(sleep) = sleep {
            builder = builder.sleeping(sleep.sleeping);
        }

        if let Some(damping) = damping {
            builder = builder
                .linear_damping(damping.linear_damping)
                .angular_damping(damping.angular_damping);
        }

        if let Some(mprops) = additional_mass_props {
            builder = match mprops {
                AdditionalMassProperties::MassProperties(mprops) => {
                    builder.additional_mass_properties(mprops.into_rapier(physics_scale))
                }
                AdditionalMassProperties::Mass(mass) => builder.additional_mass(*mass),
            };
        }

        builder = builder.user_data(entity.to_bits() as u128);

        let mut rb = builder.build();

        #[allow(clippy::useless_conversion)] // Need to convert if dim3 enabled
        if let Some(force) = force {
            rb.add_force((force.force / physics_scale).into(), false);
            rb.add_torque(force.torque.into(), false);
        }

        // NOTE: we can’t apply impulses yet at this point because
        //       the rigid-body’s mass isn’t up-to-date yet (its
        //       attached colliders, if any, haven’t been created yet).

        if let Some(sleep) = sleep {
            let activation = rb.activation_mut();
            activation.linear_threshold = sleep.linear_threshold;
            activation.angular_threshold = sleep.angular_threshold;
        }

        let handle = world.bodies.insert(rb);
        commands
            .entity(entity)
            .insert(RapierRigidBodyHandle(handle));

        world.entity2body.insert(entity, handle);

        if let Some(transform) = transform {
            world.last_body_transform_set.insert(handle, *transform);
        }
    }
}

/// This applies the initial impulse given to a rigid-body when it is created.
///
/// This cannot be done inside `init_rigid_bodies` because impulses require the rigid-body
/// mass to be available, which it was not because colliders were not created yet. As a
/// result, we run this system after the collider creation.
pub fn apply_initial_rigid_body_impulses(
    mut context: ResMut<RapierContext>,
    // We can’t use RapierRigidBodyHandle yet because its creation command hasn’t been
    // executed yet.
    mut init_impulses: Query<
        (Entity, &mut ExternalImpulse, Option<&PhysicsWorld>),
        Without<RapierRigidBodyHandle>,
    >,
) {
    for (entity, mut impulse, world_within) in init_impulses.iter_mut() {
        let world = get_world(world_within, &mut context);

        let bodies = &mut world.bodies;
        if let Some(rb) = world
            .entity2body
            .get(&entity)
            .and_then(|h| bodies.get_mut(*h))
        {
            // Make sure the mass-properties are computed.
            rb.recompute_mass_properties_from_colliders(&world.colliders);
            // Apply the impulse.
            rb.apply_impulse((impulse.impulse / world.physics_scale).into(), false);

            #[allow(clippy::useless_conversion)] // Need to convert if dim3 enabled
            rb.apply_torque_impulse(impulse.torque_impulse.into(), false);

            impulse.reset();
        }
    }
}

/// System responsible for creating new Rapier joints from the related `bevy_rapier` components.
pub fn init_joints(
    mut commands: Commands,
    mut context: ResMut<RapierContext>,
    impulse_joints: Query<
        (Entity, &ImpulseJoint, Option<&PhysicsWorld>),
        Without<RapierImpulseJointHandle>,
    >,
    multibody_joints: Query<
        (Entity, &MultibodyJoint, Option<&PhysicsWorld>),
        Without<RapierMultibodyJointHandle>,
    >,
    parent_query: Query<&Parent>,
) {
    for (entity, joint, world_within) in impulse_joints.iter() {
        let world = get_world(world_within, &mut context);

        let mut target = None;
        let mut body_entity = entity;
        while target.is_none() {
            target = world.entity2body.get(&body_entity).copied();
            if let Ok(parent_entity) = parent_query.get(body_entity) {
                body_entity = parent_entity.get();
            } else {
                break;
            }
        }

        if let (Some(target), Some(source)) = (target, world.entity2body.get(&joint.parent)) {
            let handle = world.impulse_joints.insert(
                *source,
                target,
                joint.data.into_rapier(world.physics_scale),
                true,
            );
            commands
                .entity(entity)
                .insert(RapierImpulseJointHandle(handle));
            world.entity2impulse_joint.insert(entity, handle);
        }
    }

    for (entity, joint, world_within) in multibody_joints.iter() {
        let world = get_world(world_within, &mut context);
<<<<<<< HEAD

        let target = world.entity2body.get(&entity);

=======

        let target = world.entity2body.get(&entity);

>>>>>>> ae562571
        if let (Some(target), Some(source)) = (target, world.entity2body.get(&joint.parent)) {
            if let Some(handle) = world.multibody_joints.insert(
                *source,
                *target,
                joint.data.into_rapier(world.physics_scale),
                true,
            ) {
                commands
                    .entity(entity)
                    .insert(RapierMultibodyJointHandle(handle));
                world.entity2multibody_joint.insert(entity, handle);
            } else {
                error!("Failed to create multibody joint: loop detected.")
            }
        }
    }
}

fn find_item_and_world<'a, T>(
    context: &'a mut RapierContext,
    item_finder: impl Fn(&mut RapierWorld) -> Option<T>,
) -> Option<(&'a mut RapierWorld, T)> {
    for (_, world) in context.worlds.iter_mut() {
        if let Some(handle) = item_finder(world) {
            return Some((world, handle));
        }
    }

    None
}

/// System responsible for removing from Rapier the rigid-bodies/colliders/joints which had
/// their related `bevy_rapier` components removed by the user (through component removal or
/// despawn).
pub fn sync_removals(
    mut commands: Commands,
    mut context: ResMut<RapierContext>,
    world_within_query: Query<&PhysicsWorld>,
    mut removed_bodies: RemovedComponents<RapierRigidBodyHandle>,
    mut removed_colliders: RemovedComponents<RapierColliderHandle>,
    mut removed_impulse_joints: RemovedComponents<RapierImpulseJointHandle>,
    mut removed_multibody_joints: RemovedComponents<RapierMultibodyJointHandle>,
    orphan_bodies: Query<Entity, (With<RapierRigidBodyHandle>, Without<RigidBody>)>,
    orphan_colliders: Query<Entity, (With<RapierColliderHandle>, Without<Collider>)>,
    orphan_impulse_joints: Query<Entity, (With<RapierImpulseJointHandle>, Without<ImpulseJoint>)>,
    orphan_multibody_joints: Query<
        Entity,
        (
            With<RapierMultibodyJointHandle>,
            Without<MultibodyJoint>,
            Option<&PhysicsWorld>,
        ),
    >,

    mut removed_sensors: RemovedComponents<Sensor>,
    mut removed_rigid_body_disabled: RemovedComponents<RigidBodyDisabled>,
    mut removed_colliders_disabled: RemovedComponents<ColliderDisabled>,
) {
    /*
     * Rigid-bodies removal detection.
     */
    for entity in removed_bodies.iter() {
<<<<<<< HEAD
        let world = get_world(world_within_query.get(entity).ok(), &mut context);

        if let Some(handle) = world.entity2body.remove(&entity) {
=======
        if let Some((world, handle)) =
            find_item_and_world(&mut context, |world| world.entity2body.remove(&entity))
        {
>>>>>>> ae562571
            let _ = world.last_body_transform_set.remove(&handle);
            world.bodies.remove(
                handle,
                &mut world.islands,
                &mut world.colliders,
                &mut world.impulse_joints,
                &mut world.multibody_joints,
                false,
            );
        }
    }

    for entity in orphan_bodies.iter() {
<<<<<<< HEAD
        let world = get_world(world_within_query.get(entity).ok(), &mut context);

        if let Some(handle) = world.entity2body.remove(&entity) {
=======
        if let Some((world, handle)) =
            find_item_and_world(&mut context, |world| world.entity2body.remove(&entity))
        {
>>>>>>> ae562571
            let _ = world.last_body_transform_set.remove(&handle);
            world.bodies.remove(
                handle,
                &mut world.islands,
                &mut world.colliders,
                &mut world.impulse_joints,
                &mut world.multibody_joints,
                false,
            );
        }
        commands.entity(entity).remove::<RapierRigidBodyHandle>();
    }

    /*
     * Collider removal detection.
     */
    for entity in removed_colliders.iter() {
<<<<<<< HEAD
        let world = get_world(world_within_query.get(entity).ok(), &mut context);

        if let Some(handle) = world.entity2collider.remove(&entity) {
=======
        if let Some((world, handle)) =
            find_item_and_world(&mut context, |world| world.entity2collider.remove(&entity))
        {
>>>>>>> ae562571
            world
                .colliders
                .remove(handle, &mut world.islands, &mut world.bodies, true);
            world.deleted_colliders.insert(handle, entity);
        }
    }

    for entity in orphan_colliders.iter() {
<<<<<<< HEAD
        let world = get_world(world_within_query.get(entity).ok(), &mut context);

        if let Some(handle) = world.entity2collider.remove(&entity) {
=======
        if let Some((world, handle)) =
            find_item_and_world(&mut context, |world| world.entity2collider.remove(&entity))
        {
>>>>>>> ae562571
            world
                .colliders
                .remove(handle, &mut world.islands, &mut world.bodies, true);
            world.deleted_colliders.insert(handle, entity);
        }
        commands.entity(entity).remove::<RapierColliderHandle>();
    }

    /*
     * Impulse joint removal detection.
     */
    for entity in removed_impulse_joints.iter() {
<<<<<<< HEAD
        let world = get_world(world_within_query.get(entity).ok(), &mut context);

        if let Some(handle) = world.entity2impulse_joint.remove(&entity) {
=======
        if let Some((world, handle)) = find_item_and_world(&mut context, |world| {
            world.entity2impulse_joint.remove(&entity)
        }) {
>>>>>>> ae562571
            world.impulse_joints.remove(handle, true);
        }
    }

    for entity in orphan_impulse_joints.iter() {
<<<<<<< HEAD
        let world = get_world(world_within_query.get(entity).ok(), &mut context);

        if let Some(handle) = world.entity2impulse_joint.remove(&entity) {
=======
        if let Some((world, handle)) = find_item_and_world(&mut context, |world| {
            world.entity2impulse_joint.remove(&entity)
        }) {
>>>>>>> ae562571
            world.impulse_joints.remove(handle, true);
        }
        commands.entity(entity).remove::<RapierImpulseJointHandle>();
    }

    /*
     * Multibody joint removal detection.
     */
    for entity in removed_multibody_joints.iter() {
<<<<<<< HEAD
        let world = get_world(world_within_query.get(entity).ok(), &mut context);

        if let Some(handle) = world.entity2multibody_joint.remove(&entity) {
=======
        if let Some((world, handle)) = find_item_and_world(&mut context, |world| {
            world.entity2multibody_joint.remove(&entity)
        }) {
>>>>>>> ae562571
            world.multibody_joints.remove(handle, true);
        }
    }

    for entity in orphan_multibody_joints.iter() {
<<<<<<< HEAD
        let world = get_world(world_within_query.get(entity).ok(), &mut context);

        if let Some(handle) = world.entity2multibody_joint.remove(&entity) {
=======
        if let Some((world, handle)) = find_item_and_world(&mut context, |world| {
            world.entity2multibody_joint.remove(&entity)
        }) {
>>>>>>> ae562571
            world.multibody_joints.remove(handle, true);
        }
        commands
            .entity(entity)
            .remove::<RapierMultibodyJointHandle>();
    }

    /*
     * Marker components removal detection.
     */
    for entity in removed_sensors.iter() {
<<<<<<< HEAD
        let world = get_world(world_within_query.get(entity).ok(), &mut context);

        if let Some(handle) = world.entity2collider.get(&entity) {
            if let Some(co) = world.colliders.get_mut(*handle) {
=======
        if let Some((world, handle)) = find_item_and_world(&mut context, |world| {
            world.entity2collider.get(&entity).copied()
        }) {
            if let Some(co) = world.colliders.get_mut(handle) {
>>>>>>> ae562571
                co.set_sensor(false);
            }
        }
    }

    for entity in removed_colliders_disabled.iter() {
<<<<<<< HEAD
        let world = get_world(world_within_query.get(entity).ok(), &mut context);

        if let Some(handle) = world.entity2collider.get(&entity) {
            if let Some(co) = world.colliders.get_mut(*handle) {
=======
        if let Some((world, handle)) = find_item_and_world(&mut context, |world| {
            world.entity2collider.get(&entity).copied()
        }) {
            if let Some(co) = world.colliders.get_mut(handle) {
>>>>>>> ae562571
                co.set_enabled(true);
            }
        }
    }

    for entity in removed_rigid_body_disabled.iter() {
<<<<<<< HEAD
        let world = get_world(world_within_query.get(entity).ok(), &mut context);

        if let Some(handle) = world.entity2body.get(&entity) {
            if let Some(rb) = world.bodies.get_mut(*handle) {
=======
        if let Some((world, handle)) = find_item_and_world(&mut context, |world| {
            world.entity2body.get(&entity).copied()
        }) {
            if let Some(rb) = world.bodies.get_mut(handle) {
>>>>>>> ae562571
                rb.set_enabled(true);
            }
        }
    }

    // TODO: update mass props after collider removal.
    // TODO: what about removing forces?
}

/// Adds entity to [`CollidingEntities`] on starting collision and removes from it when the
/// collision ends.
pub fn update_colliding_entities(
    mut collision_events: EventReader<CollisionEvent>,
    mut colliding_entities: Query<&mut CollidingEntities>,
) {
    for event in collision_events.iter() {
        match event.to_owned() {
            CollisionEvent::Started(entity1, entity2, _) => {
                if let Ok(mut entities) = colliding_entities.get_mut(entity1) {
                    entities.0.insert(entity2);
                }
                if let Ok(mut entities) = colliding_entities.get_mut(entity2) {
                    entities.0.insert(entity1);
                }
            }
            CollisionEvent::Stopped(entity1, entity2, _) => {
                if let Ok(mut entities) = colliding_entities.get_mut(entity1) {
                    entities.0.remove(&entity2);
                }
                if let Ok(mut entities) = colliding_entities.get_mut(entity2) {
                    entities.0.remove(&entity1);
                }
            }
        }
    }
}

/// System responsible for applying the character controller translation to the underlying
/// collider.
pub fn update_character_controls(
    mut commands: Commands,
    config: Res<RapierConfiguration>,
    mut context: ResMut<RapierContext>,
    mut character_controllers: Query<(
        Entity,
        &mut KinematicCharacterController,
        Option<&mut KinematicCharacterControllerOutput>,
        Option<&RapierColliderHandle>,
        Option<&RapierRigidBodyHandle>,
        Option<&GlobalTransform>,
        Option<&PhysicsWorld>,
    )>,
    mut transforms: Query<&mut Transform>,
) {
    for (
        entity,
        mut controller,
        output,
        collider_handle,
        body_handle,
        glob_transform,
        world_within,
    ) in character_controllers.iter_mut()
    {
        let world = get_world(world_within, &mut context);

        let physics_scale = world.physics_scale;

        if let (Some(raw_controller), Some(translation)) =
            (controller.to_raw(physics_scale), controller.translation)
        {
            let scaled_custom_shape =
                controller
                    .custom_shape
                    .as_ref()
                    .map(|(custom_shape, tra, rot)| {
                        // TODO: avoid the systematic scale somehow?
                        let mut scaled_shape = custom_shape.clone();
                        scaled_shape.set_scale(
                            custom_shape.scale / physics_scale,
                            config.scaled_shape_subdivision,
                        );

                        (scaled_shape, *tra / physics_scale, *rot)
                    });

            let parent_rigid_body = body_handle.map(|h| h.0).or_else(|| {
                collider_handle
                    .and_then(|h| world.colliders.get(h.0))
                    .and_then(|c| c.parent())
            });
            let entity_to_move = parent_rigid_body
                .as_ref()
                .and_then(|rb| world.rigid_body_entity(*rb))
                .unwrap_or(entity);

            let (character_shape, character_pos) = if let Some((scaled_shape, tra, rot)) =
                &scaled_custom_shape
            {
                let mut shape_pos: Isometry<Real> = (*tra, *rot).into();

                if let Some(body) = body_handle.and_then(|h| world.bodies.get(h.0)) {
                    shape_pos = body.position() * shape_pos
                } else if let Some(gtransform) = glob_transform {
                    shape_pos =
                        utils::transform_to_iso(&gtransform.compute_transform(), physics_scale)
                            * shape_pos
                }

                (&*scaled_shape.raw, shape_pos)
            } else if let Some(collider) = collider_handle.and_then(|h| world.colliders.get(h.0)) {
                (collider.shape(), *collider.position())
            } else {
                continue;
            };

            let exclude_collider = collider_handle.map(|h| h.0);

            let character_mass = controller
                .custom_mass
                .or_else(|| {
                    parent_rigid_body
                        .and_then(|h| world.bodies.get(h))
                        .map(|rb| rb.mass())
                })
                .unwrap_or(0.0);

            let mut filter = QueryFilter {
                flags: controller.filter_flags,
                groups: controller.filter_groups.map(|g| g.into()),
                exclude_collider: None,
                exclude_rigid_body: None,
                predicate: None,
            };

            if let Some(parent) = parent_rigid_body {
                filter = filter.exclude_rigid_body(parent);
            } else if let Some(excl_co) = exclude_collider {
                filter = filter.exclude_collider(excl_co)
            };

            let collisions = &mut world.character_collisions_collector;
            collisions.clear();

            let movement = raw_controller.move_shape(
                world.integration_parameters.dt,
                &world.bodies,
                &world.colliders,
                &world.query_pipeline,
                character_shape,
                &character_pos,
                (translation / physics_scale).into(),
                filter,
                |c| collisions.push(c),
            );

            if controller.apply_impulse_to_dynamic_bodies {
                for collision in &*collisions {
                    raw_controller.solve_character_collision_impulses(
                        world.integration_parameters.dt,
                        &mut world.bodies,
                        &world.colliders,
                        &world.query_pipeline,
                        character_shape,
                        character_mass,
                        collision,
                        filter,
                    )
                }
            }

            if let Ok(mut transform) = transforms.get_mut(entity_to_move) {
                // TODO: take the parent’s GlobalTransform rotation into account?
                transform.translation.x += movement.translation.x * physics_scale;
                transform.translation.y += movement.translation.y * physics_scale;
                #[cfg(feature = "dim3")]
                {
                    transform.translation.z += movement.translation.z * physics_scale;
                }
            }

            let converted_collisions = world
                .character_collisions_collector
                .iter()
                .filter_map(|c| CharacterCollision::from_raw(world, c));

            if let Some(mut output) = output {
                output.desired_translation = controller.translation.unwrap(); // Already takes the physics_scale into account.
                output.effective_translation = (movement.translation * physics_scale).into();
                output.grounded = movement.grounded;
                output.collisions.clear();
                output.collisions.extend(converted_collisions);
            } else {
                commands
                    .entity(entity)
                    .insert(KinematicCharacterControllerOutput {
                        desired_translation: controller.translation.unwrap(), // Already takes the physics_scale into account.
                        effective_translation: (movement.translation * physics_scale).into(),
                        grounded: movement.grounded,
                        collisions: converted_collisions.collect(),
                    });
            }

            controller.translation = None;
        }
    }
}

#[cfg(test)]
mod tests {
    #[cfg(all(feature = "dim3", feature = "async-collider"))]
    use bevy::prelude::shape::{Capsule, Cube};
    use bevy::{
        asset::AssetPlugin,
        ecs::event::Events,
        render::{settings::WgpuSettings, RenderPlugin},
        scene::ScenePlugin,
        time::TimePlugin,
        window::WindowPlugin,
    };
    use rapier::prelude::CollisionEventFlags;
    use std::f32::consts::PI;

    use super::*;
    use crate::plugin::{context::DEFAULT_WORLD_ID, NoUserData, RapierPhysicsPlugin};

    #[test]
    fn colliding_entities_updates() {
        let mut app = App::new();
        app.add_event::<CollisionEvent>()
            .add_system(update_colliding_entities);

        let entity1 = app.world.spawn(CollidingEntities::default()).id();
        let entity2 = app.world.spawn(CollidingEntities::default()).id();

        let mut collision_events = app
            .world
            .get_resource_mut::<Events<CollisionEvent>>()
            .unwrap();
        collision_events.send(CollisionEvent::Started(
            entity1,
            entity2,
            CollisionEventFlags::SENSOR,
        ));

        app.update();

        let colliding_entities1 = app
            .world
            .entity(entity1)
            .get::<CollidingEntities>()
            .unwrap();
        assert_eq!(
            colliding_entities1.len(),
            1,
            "There should be one colliding entity"
        );
        assert_eq!(
            colliding_entities1.iter().next().unwrap(),
            entity2,
            "Colliding entity should be equal to the second entity"
        );

        let colliding_entities2 = app
            .world
            .entity(entity2)
            .get::<CollidingEntities>()
            .unwrap();
        assert_eq!(
            colliding_entities2.len(),
            1,
            "There should be one colliding entity"
        );
        assert_eq!(
            colliding_entities2.iter().next().unwrap(),
            entity1,
            "Colliding entity should be equal to the first entity"
        );

        let mut collision_events = app
            .world
            .get_resource_mut::<Events<CollisionEvent>>()
            .unwrap();
        collision_events.send(CollisionEvent::Stopped(
            entity1,
            entity2,
            CollisionEventFlags::SENSOR,
        ));

        app.update();

        let colliding_entities1 = app
            .world
            .entity(entity1)
            .get::<CollidingEntities>()
            .unwrap();
        assert!(
            colliding_entities1.is_empty(),
            "Colliding entity should be removed from the CollidingEntities component when the collision ends"
        );

        let colliding_entities2 = app
            .world
            .entity(entity2)
            .get::<CollidingEntities>()
            .unwrap();
        assert!(
            colliding_entities2.is_empty(),
            "Colliding entity should be removed from the CollidingEntities component when the collision ends"
        );
    }

    #[test]
    #[cfg(all(feature = "dim3", feature = "async-collider"))]
    fn async_collider_initializes() {
        let mut app = App::new();
        app.add_plugin(HeadlessRenderPlugin)
            .add_system(init_async_colliders);

        let mut meshes = app.world.resource_mut::<Assets<Mesh>>();
        let cube = meshes.add(Cube::default().into());

        let entity = app.world.spawn((cube, AsyncCollider::default())).id();

        app.update();

        let entity = app.world.entity(entity);
        assert!(
            entity.get::<Collider>().is_some(),
            "Collider component should be added"
        );
        assert!(
            entity.get::<AsyncCollider>().is_none(),
            "AsyncCollider component should be removed after Collider component creation"
        );
    }

    #[test]
    #[cfg(all(feature = "dim3", feature = "async-collider"))]
    fn async_scene_collider_initializes() {
        use bevy::scene::scene_spawner_system;

        let mut app = App::new();
        app.add_plugin(HeadlessRenderPlugin)
            .add_system(init_async_scene_colliders.after(scene_spawner_system));

        let mut meshes = app.world.resource_mut::<Assets<Mesh>>();
        let cube_handle = meshes.add(Cube::default().into());
        let capsule_handle = meshes.add(Capsule::default().into());
        let cube = app.world.spawn((Name::new("Cube"), cube_handle)).id();
        let capsule = app.world.spawn((Name::new("Capsule"), capsule_handle)).id();

        let mut scenes = app.world.resource_mut::<Assets<Scene>>();
        let scene = scenes.add(Scene::new(World::new()));

        let mut named_shapes = bevy::utils::HashMap::new();
        named_shapes.insert("Capsule".to_string(), None);
        let parent = app
            .world
            .spawn((
                scene,
                AsyncSceneCollider {
                    named_shapes,
                    ..Default::default()
                },
            ))
            .push_children(&[cube, capsule])
            .id();

        app.update();

        assert!(
            app.world.entity(cube).get::<Collider>().is_some(),
            "Collider component should be added for cube"
        );
        assert!(
            app.world.entity(capsule).get::<Collider>().is_none(),
            "Collider component shouldn't be added for capsule"
        );
        assert!(
            app.world.entity(parent).get::<AsyncCollider>().is_none(),
            "AsyncSceneCollider component should be removed after Collider components creation"
        );
    }

    #[test]
    fn transform_propagation() {
        let mut app = App::new();
        app.add_plugin(HeadlessRenderPlugin)
            .add_plugin(TransformPlugin)
            .add_plugin(TimePlugin)
            .add_plugin(RapierPhysicsPlugin::<NoUserData>::default());

        let zero = (Transform::default(), Transform::default());

        let different = (
            Transform {
                translation: Vec3::X * 10.0,
                rotation: Quat::from_rotation_x(PI),
                ..Default::default()
            },
            Transform {
                translation: Vec3::Y * 10.0,
                rotation: Quat::from_rotation_x(PI),
                ..Default::default()
            },
        );

        let same = (different.0, different.0);

        for (child_transform, parent_transform) in [zero, same, different] {
            let child = app
                .world
                .spawn((
                    TransformBundle::from(child_transform),
                    RigidBody::Fixed,
                    Collider::ball(1.0),
                ))
                .id();

            app.world
                .spawn(TransformBundle::from(parent_transform))
                .push_children(&[child]);

            app.update();

            let child_transform = app.world.entity(child).get::<GlobalTransform>().unwrap();
            let context = app.world.resource::<RapierContext>();
            let world = context
                .get_world(DEFAULT_WORLD_ID)
                .expect("The default world should exist.");

            let child_handle = world.entity2body[&child];
            let child_body = world.bodies.get(child_handle).unwrap();
            let body_transform =
                utils::iso_to_transform(child_body.position(), world.physics_scale);
            assert_eq!(
                GlobalTransform::from(body_transform),
                *child_transform,
                "Collider transform should have have global rotation and translation"
            );
        }
    }

    #[test]
    fn transform_propagation2() {
        let mut app = App::new();
        app.add_plugin(HeadlessRenderPlugin)
            .add_plugin(TransformPlugin)
            .add_plugin(TimePlugin)
            .add_plugin(RapierPhysicsPlugin::<NoUserData>::default());

        let zero = (Transform::default(), Transform::default());

        let different = (
            Transform {
                translation: Vec3::X * 10.0,
                // NOTE: in 2D the test will fail if the rotation is wrt. an axis
                //       other than Z because 2D physics objects can’t rotate wrt.
                //       other axes.
                rotation: Quat::from_rotation_z(PI),
                ..Default::default()
            },
            Transform {
                translation: Vec3::Y * 10.0,
                rotation: Quat::from_rotation_z(PI),
                ..Default::default()
            },
        );

        let same = (different.0, different.0);

        for (child_transform, parent_transform) in [zero, same, different] {
            let child = app
                .world
                .spawn((TransformBundle::from(child_transform), Collider::ball(1.0)))
                .id();

            let parent = app
                .world
                .spawn((TransformBundle::from(parent_transform), RigidBody::Fixed))
                .push_children(&[child])
                .id();

            app.update();

            let child_transform = app
                .world
                .entity(child)
                .get::<GlobalTransform>()
                .unwrap()
                .compute_transform();
            let context = app.world.resource::<RapierContext>();
            let world = context
                .get_world(DEFAULT_WORLD_ID)
                .expect("The default world should exist.");

            let parent_handle = world.entity2body[&parent];
            let parent_body = world.bodies.get(parent_handle).unwrap();
            let child_collider_handle = parent_body.colliders()[0];
            let child_collider = world.colliders.get(child_collider_handle).unwrap();
            let body_transform =
                utils::iso_to_transform(child_collider.position(), world.physics_scale);
            approx::assert_relative_eq!(
                body_transform.translation,
                child_transform.translation,
                epsilon = 1.0e-5
            );

            // Adjust signs to account for the quaternion’s double covering.
            let comparison_child_rotation =
                if body_transform.rotation.w * child_transform.rotation.w < 0.0 {
                    -child_transform.rotation
                } else {
                    child_transform.rotation
                };

            approx::assert_relative_eq!(
                body_transform.rotation,
                comparison_child_rotation,
                epsilon = 1.0e-5
            );
            approx::assert_relative_eq!(body_transform.scale, child_transform.scale,);
        }
    }

    // Allows run tests for systems containing rendering related things without GPU
    struct HeadlessRenderPlugin;

    impl Plugin for HeadlessRenderPlugin {
        fn build(&self, app: &mut App) {
            app.add_plugin(WindowPlugin::default())
                .add_plugin(AssetPlugin::default())
                .add_plugin(ScenePlugin::default())
                .add_plugin(RenderPlugin {
                    wgpu_settings: WgpuSettings {
                        backends: None,
                        ..Default::default()
                    },
                })
                .add_plugin(ImagePlugin::default());
        }
    }
}<|MERGE_RESOLUTION|>--- conflicted
+++ resolved
@@ -940,21 +940,12 @@
             );
 
             world.deleted_colliders.clear();
-<<<<<<< HEAD
 
             world.send_bevy_events(&mut collision_event_writer, &mut contact_force_event_writer);
         } else {
             world.propagate_modified_body_positions_to_colliders();
         }
 
-=======
-
-            world.send_bevy_events(&mut collision_event_writer, &mut contact_force_event_writer);
-        } else {
-            world.propagate_modified_body_positions_to_colliders();
-        }
-
->>>>>>> ae562571
         if config.query_pipeline_active {
             world.update_query_pipeline();
         }
@@ -1369,15 +1360,9 @@
 
     for (entity, joint, world_within) in multibody_joints.iter() {
         let world = get_world(world_within, &mut context);
-<<<<<<< HEAD
 
         let target = world.entity2body.get(&entity);
 
-=======
-
-        let target = world.entity2body.get(&entity);
-
->>>>>>> ae562571
         if let (Some(target), Some(source)) = (target, world.entity2body.get(&joint.parent)) {
             if let Some(handle) = world.multibody_joints.insert(
                 *source,
@@ -1415,7 +1400,6 @@
 pub fn sync_removals(
     mut commands: Commands,
     mut context: ResMut<RapierContext>,
-    world_within_query: Query<&PhysicsWorld>,
     mut removed_bodies: RemovedComponents<RapierRigidBodyHandle>,
     mut removed_colliders: RemovedComponents<RapierColliderHandle>,
     mut removed_impulse_joints: RemovedComponents<RapierImpulseJointHandle>,
@@ -1440,15 +1424,9 @@
      * Rigid-bodies removal detection.
      */
     for entity in removed_bodies.iter() {
-<<<<<<< HEAD
-        let world = get_world(world_within_query.get(entity).ok(), &mut context);
-
-        if let Some(handle) = world.entity2body.remove(&entity) {
-=======
         if let Some((world, handle)) =
             find_item_and_world(&mut context, |world| world.entity2body.remove(&entity))
         {
->>>>>>> ae562571
             let _ = world.last_body_transform_set.remove(&handle);
             world.bodies.remove(
                 handle,
@@ -1462,15 +1440,9 @@
     }
 
     for entity in orphan_bodies.iter() {
-<<<<<<< HEAD
-        let world = get_world(world_within_query.get(entity).ok(), &mut context);
-
-        if let Some(handle) = world.entity2body.remove(&entity) {
-=======
         if let Some((world, handle)) =
             find_item_and_world(&mut context, |world| world.entity2body.remove(&entity))
         {
->>>>>>> ae562571
             let _ = world.last_body_transform_set.remove(&handle);
             world.bodies.remove(
                 handle,
@@ -1488,15 +1460,9 @@
      * Collider removal detection.
      */
     for entity in removed_colliders.iter() {
-<<<<<<< HEAD
-        let world = get_world(world_within_query.get(entity).ok(), &mut context);
-
-        if let Some(handle) = world.entity2collider.remove(&entity) {
-=======
         if let Some((world, handle)) =
             find_item_and_world(&mut context, |world| world.entity2collider.remove(&entity))
         {
->>>>>>> ae562571
             world
                 .colliders
                 .remove(handle, &mut world.islands, &mut world.bodies, true);
@@ -1505,15 +1471,9 @@
     }
 
     for entity in orphan_colliders.iter() {
-<<<<<<< HEAD
-        let world = get_world(world_within_query.get(entity).ok(), &mut context);
-
-        if let Some(handle) = world.entity2collider.remove(&entity) {
-=======
         if let Some((world, handle)) =
             find_item_and_world(&mut context, |world| world.entity2collider.remove(&entity))
         {
->>>>>>> ae562571
             world
                 .colliders
                 .remove(handle, &mut world.islands, &mut world.bodies, true);
@@ -1526,29 +1486,17 @@
      * Impulse joint removal detection.
      */
     for entity in removed_impulse_joints.iter() {
-<<<<<<< HEAD
-        let world = get_world(world_within_query.get(entity).ok(), &mut context);
-
-        if let Some(handle) = world.entity2impulse_joint.remove(&entity) {
-=======
         if let Some((world, handle)) = find_item_and_world(&mut context, |world| {
             world.entity2impulse_joint.remove(&entity)
         }) {
->>>>>>> ae562571
             world.impulse_joints.remove(handle, true);
         }
     }
 
     for entity in orphan_impulse_joints.iter() {
-<<<<<<< HEAD
-        let world = get_world(world_within_query.get(entity).ok(), &mut context);
-
-        if let Some(handle) = world.entity2impulse_joint.remove(&entity) {
-=======
         if let Some((world, handle)) = find_item_and_world(&mut context, |world| {
             world.entity2impulse_joint.remove(&entity)
         }) {
->>>>>>> ae562571
             world.impulse_joints.remove(handle, true);
         }
         commands.entity(entity).remove::<RapierImpulseJointHandle>();
@@ -1558,29 +1506,17 @@
      * Multibody joint removal detection.
      */
     for entity in removed_multibody_joints.iter() {
-<<<<<<< HEAD
-        let world = get_world(world_within_query.get(entity).ok(), &mut context);
-
-        if let Some(handle) = world.entity2multibody_joint.remove(&entity) {
-=======
         if let Some((world, handle)) = find_item_and_world(&mut context, |world| {
             world.entity2multibody_joint.remove(&entity)
         }) {
->>>>>>> ae562571
             world.multibody_joints.remove(handle, true);
         }
     }
 
     for entity in orphan_multibody_joints.iter() {
-<<<<<<< HEAD
-        let world = get_world(world_within_query.get(entity).ok(), &mut context);
-
-        if let Some(handle) = world.entity2multibody_joint.remove(&entity) {
-=======
         if let Some((world, handle)) = find_item_and_world(&mut context, |world| {
             world.entity2multibody_joint.remove(&entity)
         }) {
->>>>>>> ae562571
             world.multibody_joints.remove(handle, true);
         }
         commands
@@ -1592,51 +1528,30 @@
      * Marker components removal detection.
      */
     for entity in removed_sensors.iter() {
-<<<<<<< HEAD
-        let world = get_world(world_within_query.get(entity).ok(), &mut context);
-
-        if let Some(handle) = world.entity2collider.get(&entity) {
-            if let Some(co) = world.colliders.get_mut(*handle) {
-=======
         if let Some((world, handle)) = find_item_and_world(&mut context, |world| {
             world.entity2collider.get(&entity).copied()
         }) {
             if let Some(co) = world.colliders.get_mut(handle) {
->>>>>>> ae562571
                 co.set_sensor(false);
             }
         }
     }
 
     for entity in removed_colliders_disabled.iter() {
-<<<<<<< HEAD
-        let world = get_world(world_within_query.get(entity).ok(), &mut context);
-
-        if let Some(handle) = world.entity2collider.get(&entity) {
-            if let Some(co) = world.colliders.get_mut(*handle) {
-=======
         if let Some((world, handle)) = find_item_and_world(&mut context, |world| {
             world.entity2collider.get(&entity).copied()
         }) {
             if let Some(co) = world.colliders.get_mut(handle) {
->>>>>>> ae562571
                 co.set_enabled(true);
             }
         }
     }
 
     for entity in removed_rigid_body_disabled.iter() {
-<<<<<<< HEAD
-        let world = get_world(world_within_query.get(entity).ok(), &mut context);
-
-        if let Some(handle) = world.entity2body.get(&entity) {
-            if let Some(rb) = world.bodies.get_mut(*handle) {
-=======
         if let Some((world, handle)) = find_item_and_world(&mut context, |world| {
             world.entity2body.get(&entity).copied()
         }) {
             if let Some(rb) = world.bodies.get_mut(handle) {
->>>>>>> ae562571
                 rb.set_enabled(true);
             }
         }
