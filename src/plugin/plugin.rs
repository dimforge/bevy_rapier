use crate::prelude::*;
use bevy::{
    ecs::{
        event::event_update_system,
        schedule::{ScheduleLabel, SystemConfigs},
        system::SystemParamItem,
    },
    utils::intern::Interned,
};
use bevy::{prelude::*, transform::TransformSystem};
use rapier::dynamics::IntegrationParameters;
use std::marker::PhantomData;

pub use super::context::RapierWorld;
pub use super::context::WorldId;
pub use super::context::DEFAULT_WORLD_ID;

/// No specific user-data is associated to the hooks.
pub type NoUserData = ();

/// A plugin responsible for setting up a full Rapier physics simulation pipeline and resources.
///
/// This will automatically setup all the resources needed to run a physics simulation with the
/// Rapier physics engine.
pub struct RapierPhysicsPlugin<PhysicsHooks = ()> {
    schedule: Interned<dyn ScheduleLabel>,
    length_unit: f32,
    default_system_setup: bool,
    _phantom: PhantomData<PhysicsHooks>,
}

impl<PhysicsHooks> RapierPhysicsPlugin<PhysicsHooks>
where
    PhysicsHooks: 'static + BevyPhysicsHooks,
    for<'w, 's> SystemParamItem<'w, 's, PhysicsHooks>: BevyPhysicsHooks,
{
    /// Specifies a scale ratio between the physics world and the bevy transforms.
    ///
    /// This affects the size of every elements in the physics engine, by multiplying
    /// all the length-related quantities by the `length_unit` factor. This should
    /// likely always be 1.0 in 3D. In 2D, this is useful to specify a "pixels-per-meter"
    /// conversion ratio.
    pub fn with_length_unit(mut self, length_unit: f32) -> Self {
        self.length_unit = length_unit;
        self
    }

    /// Specifies whether the plugin should setup each of its [`PhysicsStages`]
    /// (`true`), or if the user will set them up later (`false`).
    ///
    /// The default value is `true`.
    pub fn with_default_system_setup(mut self, default_system_setup: bool) -> Self {
        self.default_system_setup = default_system_setup;
        self
    }

    /// Specifies how many pixels on the 2D canvas equal one meter on the physics world.
    ///
    /// This conversion unit assumes that the 2D camera uses an unscaled projection.
    #[cfg(feature = "dim2")]
    pub fn pixels_per_meter(pixels_per_meter: f32) -> Self {
        Self {
            length_unit: pixels_per_meter,
            default_system_setup: true,
            ..default()
        }
    }

    /// Adds the physics systems to the `FixedUpdate` schedule rather than `PostUpdate`.
    pub fn in_fixed_schedule(self) -> Self {
        self.in_schedule(FixedUpdate)
    }

    /// Adds the physics systems to the provided schedule rather than `PostUpdate`.
    pub fn in_schedule(mut self, schedule: impl ScheduleLabel) -> Self {
        self.schedule = schedule.intern();
        self
    }

    /// Provided for use when staging systems outside of this plugin using
    /// [`with_system_setup(false)`](Self::with_system_setup).
    /// See [`PhysicsSet`] for a description of these systems.
    pub fn get_systems(set: PhysicsSet) -> SystemConfigs {
        match set {
            PhysicsSet::SyncBackend => (
                // Run the character controller before the manual transform propagation.
                systems::update_character_controls,
                // Run Bevy transform propagation additionally to sync [`GlobalTransform`]
                (
                    bevy::transform::systems::sync_simple_transforms,
                    bevy::transform::systems::propagate_transforms,
                )
                    .chain()
                    .in_set(RapierTransformPropagateSet),
                #[cfg(all(feature = "dim3", feature = "async-collider"))]
                systems::init_async_scene_colliders,
                #[cfg(all(feature = "dim3", feature = "async-collider"))]
                systems::init_async_colliders,
                systems::init_rigid_bodies,
                systems::init_colliders,
                systems::init_joints,
                // Run this here so the following systems do not have a 1 frame delay.
                apply_deferred,
                systems::apply_scale,
                systems::apply_collider_user_changes,
                systems::apply_rigid_body_user_changes,
                systems::apply_joint_user_changes,
                systems::apply_initial_rigid_body_impulses,
                systems::sync_vel,
            )
                .chain()
                .into_configs(),
            PhysicsSet::StepSimulation => (
                systems::step_simulation::<PhysicsHooks>,
                event_update_system::<CollisionEvent>
                    .before(systems::step_simulation::<PhysicsHooks>),
                event_update_system::<ContactForceEvent>
                    .before(systems::step_simulation::<PhysicsHooks>),
            )
                .into_configs(),
            PhysicsSet::Writeback => (
                systems::update_colliding_entities,
                systems::writeback_rigid_bodies,
                systems::writeback_mass_properties,
                event_update_system::<MassModifiedEvent>.after(systems::writeback_mass_properties),
            )
                .into_configs(),
        }
    }
}

/// A set for rapier's copy of Bevy's transform propagation systems.
///
/// See [`TransformSystem`](bevy::transform::TransformSystem::TransformPropagate).
#[derive(Debug, Hash, PartialEq, Eq, Clone, SystemSet)]
pub struct RapierTransformPropagateSet;

impl<PhysicsHooksSystemParam> Default for RapierPhysicsPlugin<PhysicsHooksSystemParam> {
    fn default() -> Self {
        Self {
            schedule: PostUpdate.intern(),
            length_unit: 1.0,
            default_system_setup: true,
            _phantom: PhantomData,
        }
    }
}

/// [`StageLabel`] for each phase of the plugin.
#[derive(SystemSet, Debug, Hash, PartialEq, Eq, Clone)]
pub enum PhysicsSet {
    /// This set runs the systems responsible for synchronizing (and
    /// initializing) backend data structures with current component state.
    /// These systems typically run at the after [`CoreSet::Update`].
    SyncBackend,
    /// The systems responsible for advancing the physics simulation, and
    /// updating the internal state for scene queries.
    /// These systems typically run immediately after [`PhysicsSet::SyncBackend`].
    StepSimulation,
    /// The systems responsible for updating
    /// [`crate::geometry::collider::CollidingEntities`] and writing
    /// the result of the last simulation step into our `bevy_rapier`
    /// components and the [`GlobalTransform`] component.
    /// These systems typically run immediately after [`PhysicsSet::StepSimulation`].
    Writeback,
}

impl<PhysicsHooks> Plugin for RapierPhysicsPlugin<PhysicsHooks>
where
    PhysicsHooks: 'static + BevyPhysicsHooks,
    for<'w, 's> SystemParamItem<'w, 's, PhysicsHooks>: BevyPhysicsHooks,
{
    fn build(&self, app: &mut App) {
        // Register components as reflectable.
        app.register_type::<RigidBody>()
            .register_type::<Velocity>()
            .register_type::<AdditionalMassProperties>()
            .register_type::<MassProperties>()
            .register_type::<LockedAxes>()
            .register_type::<ExternalForce>()
            .register_type::<ExternalImpulse>()
            .register_type::<Sleeping>()
            .register_type::<Damping>()
            .register_type::<Dominance>()
            .register_type::<Ccd>()
            .register_type::<SoftCcd>()
            .register_type::<GravityScale>()
            .register_type::<CollidingEntities>()
            .register_type::<Sensor>()
            .register_type::<Friction>()
            .register_type::<Restitution>()
            .register_type::<CollisionGroups>()
            .register_type::<SolverGroups>()
            .register_type::<ContactForceEventThreshold>()
<<<<<<< HEAD
            .register_type::<Group>()
            .register_type::<PhysicsWorld>();
=======
            .register_type::<ContactSkin>()
            .register_type::<Group>();
>>>>>>> 0110ee9a

        app.insert_resource(SimulationToRenderTime::default())
<<<<<<< HEAD
            .insert_resource(RapierContext::new(RapierWorld {
                physics_scale: self.physics_scale,
=======
            .insert_resource(RapierContext {
                integration_parameters: IntegrationParameters {
                    length_unit: self.length_unit,
                    ..Default::default()
                },
>>>>>>> 0110ee9a
                ..Default::default()
            }))
            .insert_resource(Events::<CollisionEvent>::default())
            .insert_resource(Events::<ContactForceEvent>::default())
            .insert_resource(Events::<MassModifiedEvent>::default());

        // Insert all of our required resources. Don’t overwrite
        // the `RapierConfiguration` if it already exists.
        //
        // NOTE: be sure to call this after the `.insert_resource(RapierContext)` so we can
        //       access the length_unit when initializing the RapierConfiguration.
        app.init_resource::<RapierConfiguration>();

        // Add each set as necessary
        if self.default_system_setup {
            app.configure_sets(
                self.schedule,
                (
                    PhysicsSet::SyncBackend,
                    PhysicsSet::StepSimulation,
                    PhysicsSet::Writeback,
                )
                    .chain()
                    .before(TransformSystem::TransformPropagate),
            );

            // These *must* be in the main schedule currently so that they do not miss events.
            app.add_systems(
                PostUpdate,
                (
                    // Change any worlds needed before doing any calculations
                    systems::apply_changing_worlds,
                    // Make sure to remove any dead bodies after changing_worlds but before everything else
                    // to avoid it deleting something right after adding it
                    systems::sync_removals,
                )
                    .chain(),
            );

            app.add_systems(
                self.schedule,
                (
                    Self::get_systems(PhysicsSet::SyncBackend).in_set(PhysicsSet::SyncBackend),
                    Self::get_systems(PhysicsSet::StepSimulation)
                        .in_set(PhysicsSet::StepSimulation),
                    Self::get_systems(PhysicsSet::Writeback).in_set(PhysicsSet::Writeback),
                ),
            );

            // Warn user if the timestep mode isn't in Fixed
            if self.schedule.as_dyn_eq().dyn_eq(FixedUpdate.as_dyn_eq()) {
                let config = app.world.resource::<RapierConfiguration>();
                match config.timestep_mode {
                    TimestepMode::Fixed { .. } => {}
                    mode => {
                        warn!("TimestepMode is set to `{:?}`, it is recommended to use `TimestepMode::Fixed` if you have the physics in `FixedUpdate`", mode);
                    }
                }
            }
        }
    }
}<|MERGE_RESOLUTION|>--- conflicted
+++ resolved
@@ -192,25 +192,16 @@
             .register_type::<CollisionGroups>()
             .register_type::<SolverGroups>()
             .register_type::<ContactForceEventThreshold>()
-<<<<<<< HEAD
             .register_type::<Group>()
-            .register_type::<PhysicsWorld>();
-=======
-            .register_type::<ContactSkin>()
-            .register_type::<Group>();
->>>>>>> 0110ee9a
+            .register_type::<PhysicsWorld>()
+            .register_type::<ContactSkin>();
 
         app.insert_resource(SimulationToRenderTime::default())
-<<<<<<< HEAD
             .insert_resource(RapierContext::new(RapierWorld {
-                physics_scale: self.physics_scale,
-=======
-            .insert_resource(RapierContext {
                 integration_parameters: IntegrationParameters {
                     length_unit: self.length_unit,
                     ..Default::default()
                 },
->>>>>>> 0110ee9a
                 ..Default::default()
             }))
             .insert_resource(Events::<CollisionEvent>::default())
