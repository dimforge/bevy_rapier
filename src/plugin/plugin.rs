use crate::pipeline::{CollisionEvent, ContactForceEvent};
use crate::plugin::configuration::SimulationToRenderTime;
use crate::plugin::{systems, RapierConfiguration, RapierContext};
use crate::prelude::*;
use bevy::ecs::{event::Events, schedule::SystemConfigs, system::SystemParamItem};
use bevy::{prelude::*, transform::TransformSystem};
use std::marker::PhantomData;

pub use super::context::RapierWorld;
pub use super::context::WorldId;
pub use super::context::DEFAULT_WORLD_ID;

/// No specific user-data is associated to the hooks.
pub type NoUserData = ();

/// A plugin responsible for setting up a full Rapier physics simulation pipeline and resources.
///
/// This will automatically setup all the resources needed to run a physics simulation with the
/// Rapier physics engine.
pub struct RapierPhysicsPlugin<PhysicsHooks = ()> {
    physics_scale: f32,
    default_system_setup: bool,
    _phantom: PhantomData<PhysicsHooks>,
}

impl<PhysicsHooks> RapierPhysicsPlugin<PhysicsHooks>
where
    PhysicsHooks: 'static + BevyPhysicsHooks,
    for<'w, 's> SystemParamItem<'w, 's, PhysicsHooks>: BevyPhysicsHooks,
{
    /// Specifies a scale ratio between the physics world and the bevy transforms.
    ///
    /// This affects the size of every elements in the physics engine, by multiplying
    /// all the length-related quantities by the `physics_scale` factor. This should
    /// likely always be 1.0 in 3D. In 2D, this is useful to specify a "pixels-per-meter"
    /// conversion ratio.
    pub fn with_physics_scale(mut self, physics_scale: f32) -> Self {
        self.physics_scale = physics_scale;
        self
    }

    /// Specifies whether the plugin should setup each of its [`PhysicsStages`]
    /// (`true`), or if the user will set them up later (`false`).
    ///
    /// The default value is `true`.
    pub fn with_default_system_setup(mut self, default_system_setup: bool) -> Self {
        self.default_system_setup = default_system_setup;
        self
    }

    /// Specifies how many pixels on the 2D canvas equal one meter on the physics world.
    ///
    /// This conversion unit assumes that the 2D camera uses an unscaled projection.
    #[cfg(feature = "dim2")]
    pub fn pixels_per_meter(pixels_per_meter: f32) -> Self {
        Self {
            physics_scale: pixels_per_meter,
            default_system_setup: true,
            _phantom: PhantomData,
        }
    }

    /// Provided for use when staging systems outside of this plugin using
    /// [`with_system_setup(false)`](Self::with_system_setup).
    /// See [`PhysicsSet`] for a description of these systems.
    pub fn get_systems(set: PhysicsSet) -> SystemConfigs {
        match set {
            PhysicsSet::SyncBackend => (
                // Change any worlds needed before doing any calculations
                systems::apply_changing_worlds,
                // Make sure to remove any dead bodies after changing_worlds but before everything else
                // to avoid it deleting something right after adding it
                systems::sync_removals.after(systems::apply_changing_worlds),
                // Run the character controller before the manual transform propagation.
                systems::update_character_controls.after(systems::sync_removals),
                // Run Bevy transform propagation additionally to sync [`GlobalTransform`]
                (
                    bevy::transform::systems::sync_simple_transforms,
                    bevy::transform::systems::propagate_transforms,
                )
                    .chain()
                    .after(systems::update_character_controls)
                    .in_set(RapierTransformPropagateSet),
                systems::init_async_colliders.after(RapierTransformPropagateSet),
                systems::apply_scale.after(systems::init_async_colliders),
                systems::apply_collider_user_changes.after(systems::apply_scale),
                systems::apply_rigid_body_user_changes.after(systems::apply_collider_user_changes),
                systems::apply_joint_user_changes.after(systems::apply_rigid_body_user_changes),
                systems::init_rigid_bodies.after(systems::apply_joint_user_changes),
                systems::init_colliders
                    .after(systems::init_rigid_bodies)
                    .after(systems::init_async_colliders),
                systems::init_joints.after(systems::init_colliders),
<<<<<<< HEAD
                systems::apply_initial_rigid_body_impulses.after(systems::init_colliders),
                // Step 1 - Teleport entities whose parents have moved &
                systems::sync_vel.after(systems::init_rigid_bodies),
                // #[cfg(all(feature = "dim3", feature = "async-collider"))]
                // systems::init_async_scene_colliders
                //     .after(bevy::scene::scene_spawner_system)
                //     .before(systems::init_async_colliders),
=======
                systems::apply_initial_rigid_body_impulses
                    .after(systems::init_colliders)
                    .ambiguous_with(systems::init_joints),
                systems::sync_removals
                    .after(systems::init_joints)
                    .after(systems::apply_initial_rigid_body_impulses),
                #[cfg(all(feature = "dim3", feature = "async-collider"))]
                systems::init_async_scene_colliders
                    .after(bevy::scene::scene_spawner_system)
                    .before(systems::init_async_colliders),
>>>>>>> af5ac6e2
            )
                .into_configs(),
            PhysicsSet::SyncBackendFlush => (apply_deferred,).into_configs(),
            PhysicsSet::StepSimulation => (
                systems::step_simulation::<PhysicsHooks>,
                Events::<CollisionEvent>::update_system
                    .before(systems::step_simulation::<PhysicsHooks>),
                Events::<ContactForceEvent>::update_system
                    .before(systems::step_simulation::<PhysicsHooks>),
            )
                .into_configs(),
            PhysicsSet::Writeback => (
                systems::update_colliding_entities,
                systems::writeback_rigid_bodies,
            )
                .into_configs(),
        }
    }
}

/// A set for rapier's copy of Bevy's transform propagation systems.
///
/// See [`TransformSystem`](bevy::transform::TransformSystem::TransformPropagate).
#[derive(Debug, Hash, PartialEq, Eq, Clone, SystemSet)]
pub struct RapierTransformPropagateSet;

impl<PhysicsHooksSystemParam> Default for RapierPhysicsPlugin<PhysicsHooksSystemParam> {
    fn default() -> Self {
        Self {
            physics_scale: 1.0,
            default_system_setup: true,
            _phantom: PhantomData,
        }
    }
}

/// [`StageLabel`] for each phase of the plugin.
#[derive(SystemSet, Debug, Hash, PartialEq, Eq, Clone)]
pub enum PhysicsSet {
    /// This set runs the systems responsible for synchronizing (and
    /// initializing) backend data structures with current component state.
    /// These systems typically run at the after [`CoreSet::Update`].
    SyncBackend,
    /// The copy of [`apply_system_buffers`] that runs immediately after [`PhysicsSet::SyncBackend`].
    SyncBackendFlush,
    /// The systems responsible for advancing the physics simulation, and
    /// updating the internal state for scene queries.
    /// These systems typically run immediately after [`PhysicsSet::SyncBackend`].
    StepSimulation,
    /// The systems responsible for updating
    /// [`crate::geometry::collider::CollidingEntities`] and writing
    /// the result of the last simulation step into our `bevy_rapier`
    /// components and the [`GlobalTransform`] component.
    /// These systems typically run immediately after [`PhysicsSet::StepSimulation`].
    Writeback,
}

impl<PhysicsHooks> Plugin for RapierPhysicsPlugin<PhysicsHooks>
where
    PhysicsHooks: 'static + BevyPhysicsHooks,
    for<'w, 's> SystemParamItem<'w, 's, PhysicsHooks>: BevyPhysicsHooks,
{
    fn build(&self, app: &mut App) {
        // Register components as reflectable.
        app.register_type::<RigidBody>()
            .register_type::<Velocity>()
            .register_type::<AdditionalMassProperties>()
            .register_type::<MassProperties>()
            .register_type::<LockedAxes>()
            .register_type::<ExternalForce>()
            .register_type::<ExternalImpulse>()
            .register_type::<Sleeping>()
            .register_type::<Damping>()
            .register_type::<Dominance>()
            .register_type::<Ccd>()
            .register_type::<GravityScale>()
            .register_type::<CollidingEntities>()
            .register_type::<Sensor>()
            .register_type::<Friction>()
            .register_type::<Restitution>()
            .register_type::<CollisionGroups>()
            .register_type::<SolverGroups>()
            .register_type::<ContactForceEventThreshold>()
            .register_type::<Group>()
            .register_type::<PhysicsWorld>();

        // Insert all of our required resources. Don’t overwrite
        // the `RapierConfiguration` if it already exists.
        app.init_resource::<RapierConfiguration>();

        app.insert_resource(SimulationToRenderTime::default())
            .insert_resource(RapierContext::new(RapierWorld {
                physics_scale: self.physics_scale,
                ..Default::default()
            }))
            .insert_resource(Events::<CollisionEvent>::default())
            .insert_resource(Events::<ContactForceEvent>::default());

        // Add each set as necessary
        if self.default_system_setup {
            app.configure_sets(
                PostUpdate,
                (
                    PhysicsSet::SyncBackend,
                    PhysicsSet::SyncBackendFlush,
                    PhysicsSet::StepSimulation,
                    PhysicsSet::Writeback,
                )
                    .chain()
                    .before(TransformSystem::TransformPropagate),
            );

            app.add_systems(
                PostUpdate,
                (
                    Self::get_systems(PhysicsSet::SyncBackend).in_set(PhysicsSet::SyncBackend),
                    Self::get_systems(PhysicsSet::SyncBackendFlush)
                        .in_set(PhysicsSet::SyncBackendFlush),
                    Self::get_systems(PhysicsSet::StepSimulation)
                        .in_set(PhysicsSet::StepSimulation),
                    Self::get_systems(PhysicsSet::Writeback).in_set(PhysicsSet::Writeback),
                ),
            );
        }
    }
}<|MERGE_RESOLUTION|>--- conflicted
+++ resolved
@@ -91,26 +91,15 @@
                     .after(systems::init_rigid_bodies)
                     .after(systems::init_async_colliders),
                 systems::init_joints.after(systems::init_colliders),
-<<<<<<< HEAD
-                systems::apply_initial_rigid_body_impulses.after(systems::init_colliders),
+                systems::apply_initial_rigid_body_impulses
+                    .after(systems::init_colliders)
+                    .ambiguous_with(systems::init_joints),
                 // Step 1 - Teleport entities whose parents have moved &
                 systems::sync_vel.after(systems::init_rigid_bodies),
                 // #[cfg(all(feature = "dim3", feature = "async-collider"))]
                 // systems::init_async_scene_colliders
                 //     .after(bevy::scene::scene_spawner_system)
                 //     .before(systems::init_async_colliders),
-=======
-                systems::apply_initial_rigid_body_impulses
-                    .after(systems::init_colliders)
-                    .ambiguous_with(systems::init_joints),
-                systems::sync_removals
-                    .after(systems::init_joints)
-                    .after(systems::apply_initial_rigid_body_impulses),
-                #[cfg(all(feature = "dim3", feature = "async-collider"))]
-                systems::init_async_scene_colliders
-                    .after(bevy::scene::scene_spawner_system)
-                    .before(systems::init_async_colliders),
->>>>>>> af5ac6e2
             )
                 .into_configs(),
             PhysicsSet::SyncBackendFlush => (apply_deferred,).into_configs(),
