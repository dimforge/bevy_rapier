use crate::pipeline::{CollisionEvent, ContactForceEvent};
use crate::plugin::configuration::SimulationToRenderTime;
use crate::plugin::{systems, RapierConfiguration, RapierContext};
use crate::prelude::*;
use bevy::ecs::{event::Events, schedule::SystemConfigs, system::SystemParamItem};
use bevy::prelude::*;
use std::marker::PhantomData;

pub use super::context::RapierWorld;
pub use super::context::WorldId;
pub use super::context::DEFAULT_WORLD_ID;

/// No specific user-data is associated to the hooks.
pub type NoUserData = ();

/// A plugin responsible for setting up a full Rapier physics simulation pipeline and resources.
///
/// This will automatically setup all the resources needed to run a physics simulation with the
/// Rapier physics engine.
pub struct RapierPhysicsPlugin<PhysicsHooks = ()> {
    physics_scale: f32,
    default_system_setup: bool,
    _phantom: PhantomData<PhysicsHooks>,
}

impl<PhysicsHooks> RapierPhysicsPlugin<PhysicsHooks>
where
    PhysicsHooks: 'static + BevyPhysicsHooks,
    for<'w, 's> SystemParamItem<'w, 's, PhysicsHooks>: BevyPhysicsHooks,
{
    /// Specifies a scale ratio between the physics world and the bevy transforms.
    ///
    /// This affects the size of every elements in the physics engine, by multiplying
    /// all the length-related quantities by the `physics_scale` factor. This should
    /// likely always be 1.0 in 3D. In 2D, this is useful to specify a "pixels-per-meter"
    /// conversion ratio.
    pub fn with_physics_scale(mut self, physics_scale: f32) -> Self {
        self.physics_scale = physics_scale;
        self
    }

    /// Specifies whether the plugin should setup each of its [`PhysicsStages`]
    /// (`true`), or if the user will set them up later (`false`).
    ///
    /// The default value is `true`.
    pub fn with_default_system_setup(mut self, default_system_setup: bool) -> Self {
        self.default_system_setup = default_system_setup;
        self
    }

    /// Specifies how many pixels on the 2D canvas equal one meter on the physics world.
    ///
    /// This conversion unit assumes that the 2D camera uses an unscaled projection.
    #[cfg(feature = "dim2")]
    pub fn pixels_per_meter(pixels_per_meter: f32) -> Self {
        Self {
            physics_scale: pixels_per_meter,
            default_system_setup: true,
            _phantom: PhantomData,
        }
    }

    /// Provided for use when staging systems outside of this plugin using
    /// [`with_system_setup(false)`](Self::with_system_setup).
<<<<<<< HEAD
    /// See [`PhysicsStages`] for a description of these systems.
    pub fn get_systems(stage: PhysicsStages) -> SystemSet {
        match stage {
            PhysicsStages::SyncBackend => {
                let systems = SystemSet::new()
                    .with_system(systems::apply_changing_worlds)
                    .with_system(
                        systems::update_character_controls.after(systems::apply_changing_worlds),
                    ) // Run the character controller befor ethe manual transform propagation.
                    .with_system(
                        bevy::transform::transform_propagate_system
                            .after(systems::update_character_controls),
                    ) // Run Bevy transform propagation additionally to sync [`GlobalTransform`]
                    .with_system(
                        systems::init_async_colliders
                            .after(bevy::transform::transform_propagate_system),
                    )
                    .with_system(systems::apply_scale.after(systems::init_async_colliders))
                    .with_system(systems::apply_collider_user_changes.after(systems::apply_scale))
                    .with_system(
                        systems::apply_rigid_body_user_changes
                            .after(systems::apply_collider_user_changes),
                    )
                    .with_system(
                        systems::apply_joint_user_changes
                            .after(systems::apply_rigid_body_user_changes),
                    )
                    .with_system(
                        systems::init_rigid_bodies.after(systems::apply_joint_user_changes),
                    )
                    .with_system(
                        systems::init_colliders
                            .after(systems::init_rigid_bodies)
                            .after(systems::init_async_colliders),
                    )
                    .with_system(systems::init_joints.after(systems::init_colliders))
                    .with_system(
                        systems::apply_initial_rigid_body_impulses.after(systems::init_colliders),
                    )
                    .with_system(
                        systems::sync_removals
                            .after(systems::init_joints)
                            .after(systems::apply_initial_rigid_body_impulses),
                    );
=======
    /// See [`PhysicsSet`] for a description of these systems.
    pub fn get_systems(set: PhysicsSet) -> SystemConfigs {
        // A set for `propagate_transforms` to mark it as ambiguous with `sync_simple_transforms`.
        // Used instead of the `SystemTypeSet` as that would not allow multiple instances of the system.
        #[derive(Debug, Hash, PartialEq, Eq, Clone, SystemSet)]
        struct PropagateTransformsSet;
>>>>>>> bbab0ea4

        match set {
            PhysicsSet::SyncBackend => (
                // Run the character controller before the manual transform propagation.
                systems::update_character_controls,
                // Run Bevy transform propagation additionally to sync [`GlobalTransform`]
                bevy::transform::systems::sync_simple_transforms
                    .in_set(RapierTransformPropagateSet)
                    .after(systems::update_character_controls),
                bevy::transform::systems::propagate_transforms
                    .after(systems::update_character_controls)
                    .in_set(PropagateTransformsSet)
                    .in_set(RapierTransformPropagateSet),
                systems::init_async_colliders.after(RapierTransformPropagateSet),
                systems::apply_scale.after(systems::init_async_colliders),
                systems::apply_collider_user_changes.after(systems::apply_scale),
                systems::apply_rigid_body_user_changes.after(systems::apply_collider_user_changes),
                systems::apply_joint_user_changes.after(systems::apply_rigid_body_user_changes),
                systems::init_rigid_bodies.after(systems::apply_joint_user_changes),
                systems::init_colliders
                    .after(systems::init_rigid_bodies)
                    .after(systems::init_async_colliders),
                systems::init_joints.after(systems::init_colliders),
                systems::apply_initial_rigid_body_impulses.after(systems::init_colliders),
                systems::sync_removals
                    .after(systems::init_joints)
                    .after(systems::apply_initial_rigid_body_impulses),
                #[cfg(all(feature = "dim3", feature = "async-collider"))]
                systems::init_async_scene_colliders
                    .after(bevy::scene::scene_spawner_system)
                    .before(systems::init_async_colliders),
            )
                .into_configs(),
            PhysicsSet::SyncBackendFlush => (apply_system_buffers,).into_configs(),
            PhysicsSet::StepSimulation => (
                systems::step_simulation::<PhysicsHooks>,
                Events::<CollisionEvent>::update_system
                    .before(systems::step_simulation::<PhysicsHooks>),
                Events::<ContactForceEvent>::update_system
                    .before(systems::step_simulation::<PhysicsHooks>),
            )
                .into_configs(),
            PhysicsSet::Writeback => (
                systems::update_colliding_entities,
                systems::writeback_rigid_bodies,
            )
                .into_configs(),
        }
    }
}

/// A set for rapier's copy of Bevy's transform propagation systems.
///
/// See [`TransformSystem`](bevy::transform::TransformSystem::TransformPropagate).
#[derive(Debug, Hash, PartialEq, Eq, Clone, SystemSet)]
pub struct RapierTransformPropagateSet;

impl<PhysicsHooksSystemParam> Default for RapierPhysicsPlugin<PhysicsHooksSystemParam> {
    fn default() -> Self {
        Self {
            physics_scale: 1.0,
            default_system_setup: true,
            _phantom: PhantomData,
        }
    }
}

/// [`StageLabel`] for each phase of the plugin.
#[derive(Debug, Hash, PartialEq, Eq, Clone, SystemSet)]
#[system_set(base)]
pub enum PhysicsSet {
    /// This set runs the systems responsible for synchronizing (and
    /// initializing) backend data structures with current component state.
    /// These systems typically run at the after [`CoreSet::Update`].
    SyncBackend,
    /// The copy of [`apply_system_buffers`] that runs immediately after [`PhysicsSet::SyncBackend`].
    SyncBackendFlush,
    /// The systems responsible for advancing the physics simulation, and
    /// updating the internal state for scene queries.
    /// These systems typically run immediately after [`PhysicsSet::SyncBackend`].
    StepSimulation,
    /// The systems responsible for updating
    /// [`crate::geometry::collider::CollidingEntities`] and writing
    /// the result of the last simulation step into our `bevy_rapier`
    /// components and the [`GlobalTransform`] component.
    /// These systems typically run immediately after [`PhysicsSet::StepSimulation`].
    Writeback,
}

impl<PhysicsHooks> Plugin for RapierPhysicsPlugin<PhysicsHooks>
where
    PhysicsHooks: 'static + BevyPhysicsHooks,
    for<'w, 's> SystemParamItem<'w, 's, PhysicsHooks>: BevyPhysicsHooks,
{
    fn build(&self, app: &mut App) {
        // Register components as reflectable.
        app.register_type::<RigidBody>()
            .register_type::<Velocity>()
            .register_type::<AdditionalMassProperties>()
            .register_type::<MassProperties>()
            .register_type::<LockedAxes>()
            .register_type::<ExternalForce>()
            .register_type::<ExternalImpulse>()
            .register_type::<Sleeping>()
            .register_type::<Damping>()
            .register_type::<Dominance>()
            .register_type::<Ccd>()
            .register_type::<GravityScale>()
            .register_type::<CollidingEntities>()
            .register_type::<Sensor>()
            .register_type::<Friction>()
            .register_type::<Restitution>()
            .register_type::<CollisionGroups>()
            .register_type::<SolverGroups>()
            .register_type::<ContactForceEventThreshold>()
            .register_type::<Group>()
            .register_type::<BodyWorld>();

        // Insert all of our required resources. Don’t overwrite
        // the `RapierConfiguration` if it already exists.
        app.init_resource::<RapierConfiguration>();

        app.insert_resource(SimulationToRenderTime::default())
            .insert_resource(RapierContext::new(RapierWorld {
                physics_scale: self.physics_scale,
                ..Default::default()
            }))
            .insert_resource(Events::<CollisionEvent>::default())
            .insert_resource(Events::<ContactForceEvent>::default());

        // Add each set as necessary
        if self.default_system_setup {
            app.configure_sets(
                (
                    PhysicsSet::SyncBackend,
                    PhysicsSet::SyncBackendFlush,
                    PhysicsSet::StepSimulation,
                    PhysicsSet::Writeback,
                )
                    .chain()
                    .after(CoreSet::UpdateFlush)
                    .before(CoreSet::PostUpdate),
            );

            app.add_systems(
                Self::get_systems(PhysicsSet::SyncBackend).in_base_set(PhysicsSet::SyncBackend),
            );
            app.add_systems(
                Self::get_systems(PhysicsSet::SyncBackendFlush)
                    .in_base_set(PhysicsSet::SyncBackendFlush),
            );
            app.add_systems(
                Self::get_systems(PhysicsSet::StepSimulation)
                    .in_base_set(PhysicsSet::StepSimulation),
            );
            app.add_systems(
                Self::get_systems(PhysicsSet::Writeback).in_base_set(PhysicsSet::Writeback),
            );
        }
    }
}<|MERGE_RESOLUTION|>--- conflicted
+++ resolved
@@ -62,64 +62,19 @@
 
     /// Provided for use when staging systems outside of this plugin using
     /// [`with_system_setup(false)`](Self::with_system_setup).
-<<<<<<< HEAD
-    /// See [`PhysicsStages`] for a description of these systems.
-    pub fn get_systems(stage: PhysicsStages) -> SystemSet {
-        match stage {
-            PhysicsStages::SyncBackend => {
-                let systems = SystemSet::new()
-                    .with_system(systems::apply_changing_worlds)
-                    .with_system(
-                        systems::update_character_controls.after(systems::apply_changing_worlds),
-                    ) // Run the character controller befor ethe manual transform propagation.
-                    .with_system(
-                        bevy::transform::transform_propagate_system
-                            .after(systems::update_character_controls),
-                    ) // Run Bevy transform propagation additionally to sync [`GlobalTransform`]
-                    .with_system(
-                        systems::init_async_colliders
-                            .after(bevy::transform::transform_propagate_system),
-                    )
-                    .with_system(systems::apply_scale.after(systems::init_async_colliders))
-                    .with_system(systems::apply_collider_user_changes.after(systems::apply_scale))
-                    .with_system(
-                        systems::apply_rigid_body_user_changes
-                            .after(systems::apply_collider_user_changes),
-                    )
-                    .with_system(
-                        systems::apply_joint_user_changes
-                            .after(systems::apply_rigid_body_user_changes),
-                    )
-                    .with_system(
-                        systems::init_rigid_bodies.after(systems::apply_joint_user_changes),
-                    )
-                    .with_system(
-                        systems::init_colliders
-                            .after(systems::init_rigid_bodies)
-                            .after(systems::init_async_colliders),
-                    )
-                    .with_system(systems::init_joints.after(systems::init_colliders))
-                    .with_system(
-                        systems::apply_initial_rigid_body_impulses.after(systems::init_colliders),
-                    )
-                    .with_system(
-                        systems::sync_removals
-                            .after(systems::init_joints)
-                            .after(systems::apply_initial_rigid_body_impulses),
-                    );
-=======
     /// See [`PhysicsSet`] for a description of these systems.
     pub fn get_systems(set: PhysicsSet) -> SystemConfigs {
         // A set for `propagate_transforms` to mark it as ambiguous with `sync_simple_transforms`.
         // Used instead of the `SystemTypeSet` as that would not allow multiple instances of the system.
         #[derive(Debug, Hash, PartialEq, Eq, Clone, SystemSet)]
         struct PropagateTransformsSet;
->>>>>>> bbab0ea4
 
         match set {
             PhysicsSet::SyncBackend => (
+                // Change any worlds needed before doing any calculations
+                systems::apply_changing_worlds,
                 // Run the character controller before the manual transform propagation.
-                systems::update_character_controls,
+                systems::update_character_controls.after(systems::apply_changing_worlds),
                 // Run Bevy transform propagation additionally to sync [`GlobalTransform`]
                 bevy::transform::systems::sync_simple_transforms
                     .in_set(RapierTransformPropagateSet)
