use crate::plugin::context::RapierWorld;
use crate::plugin::RapierContext;
use bevy::prelude::*;
use bevy::transform::TransformSystem;
use rapier::math::{Point, Real};
use rapier::pipeline::{DebugRenderBackend, DebugRenderObject, DebugRenderPipeline};
pub use rapier::pipeline::{DebugRenderMode, DebugRenderStyle};
use std::fmt::Debug;

/// The color of a collider when using the debug-renderer.
///
/// Insert this component alongside the collider component to
/// force to a specific value the color used to render the
/// collider.
#[derive(Copy, Clone, Component, PartialEq, Debug)]
pub struct ColliderDebugColor(pub Color);

/// Plugin rensponsible for rendering (using lines) what Rapier "sees" when performing
/// its physics simulation. This is typically useful to check proper
/// alignment between colliders and your own visual assets.
pub struct RapierDebugRenderPlugin {
    /// Is the debug-rendering enabled?
    pub enabled: bool,
    /// Control some aspects of the render coloring.
    pub style: DebugRenderStyle,
    /// Flags to select what part of physics scene is rendered (by default
    /// everything is rendered).
    pub mode: DebugRenderMode,
}

#[allow(clippy::derivable_impls)] // The 3D impl can be derived, but not the 2D impl.
impl Default for RapierDebugRenderPlugin {
    #[cfg(feature = "dim2")]
    fn default() -> Self {
        Self {
            enabled: true,
            style: DebugRenderStyle {
                rigid_body_axes_length: 20.0,
                ..Default::default()
            },
            mode: DebugRenderMode::default(),
        }
    }
    #[cfg(feature = "dim3")]
    fn default() -> Self {
        Self {
            enabled: true,
            style: DebugRenderStyle::default(),
            mode: DebugRenderMode::default(),
        }
    }
}

impl RapierDebugRenderPlugin {
    /// Initialize the render plugin such that it is initially disabled.
    pub fn disabled(mut self) -> Self {
        self.enabled = false;
        self
    }
}

/// Context to control some aspect of the debug-renderer after initialization.
#[derive(Resource, Reflect)]
#[reflect(Resource)]
pub struct DebugRenderContext {
    /// Is the debug-rendering currently enabled?
    pub enabled: bool,
    /// Pipeline responsible for rendering. Access `pipeline.mode` and `pipeline.style`
    /// to modify the set of rendered elements, and modify the default coloring rules.
    #[reflect(ignore)]
    pub pipeline: DebugRenderPipeline,
}

impl Default for DebugRenderContext {
    fn default() -> Self {
        Self {
            enabled: true,
            pipeline: DebugRenderPipeline::default(),
        }
    }
}

impl Plugin for RapierDebugRenderPlugin {
    fn build(&self, app: &mut App) {
        app.register_type::<DebugRenderContext>();

        app.insert_resource(DebugRenderContext {
            enabled: self.enabled,
            pipeline: DebugRenderPipeline::new(self.style, self.mode),
        })
        .add_systems(
            PostUpdate,
            debug_render_scene.after(TransformSystem::TransformPropagate),
        );
    }
}

struct BevyLinesRenderBackend<'world, 'state, 'a, 'b> {
    physics_scale: f32,
    custom_colors: Query<'world, 'state, &'a ColliderDebugColor>,
<<<<<<< HEAD
    world: Option<&'b RapierWorld>,
    gizmos: Gizmos<'state>,
=======
    context: &'b RapierContext,
    gizmos: Gizmos<'world, 'state>,
>>>>>>> 6aa960b6
}

impl<'world, 'state, 'a, 'b> BevyLinesRenderBackend<'world, 'state, 'a, 'b> {
    fn object_color(&self, object: DebugRenderObject, default: [f32; 4]) -> [f32; 4] {
        let color = match object {
            DebugRenderObject::Collider(h, ..) => self
                .world
                .expect("World not set before triggering debug render")
                .colliders
                .get(h)
                .and_then(|co| {
                    self.custom_colors
                        .get(Entity::from_bits(co.user_data as u64))
                        .map(|co| co.0)
                        .ok()
                }),
            _ => None,
        };

        color.map(|co| co.as_hsla_f32()).unwrap_or(default)
    }
}

impl<'world, 'state, 'a, 'b> DebugRenderBackend for BevyLinesRenderBackend<'world, 'state, 'a, 'b> {
    #[cfg(feature = "dim2")]
    fn draw_line(
        &mut self,
        object: DebugRenderObject,
        a: Point<Real>,
        b: Point<Real>,
        color: [f32; 4],
    ) {
        let scale = self.physics_scale;
        let color = self.object_color(object, color);
        self.gizmos.line(
            [a.x * scale, a.y * scale, 0.0].into(),
            [b.x * scale, b.y * scale, 0.0].into(),
            Color::hsla(color[0], color[1], color[2], color[3]),
        )
    }

    #[cfg(feature = "dim3")]
    fn draw_line(
        &mut self,
        object: DebugRenderObject,
        a: Point<Real>,
        b: Point<Real>,
        color: [f32; 4],
    ) {
        let scale = self.physics_scale;
        let color = self.object_color(object, color);
        self.gizmos.line(
            [a.x * scale, a.y * scale, a.z * scale].into(),
            [b.x * scale, b.y * scale, b.z * scale].into(),
            Color::hsla(color[0], color[1], color[2], color[3]),
        )
    }
}

fn debug_render_scene(
    rapier_context: Res<RapierContext>,
    mut render_context: ResMut<DebugRenderContext>,
    gizmos: Gizmos,
    custom_colors: Query<&ColliderDebugColor>,
) {
    if !render_context.enabled {
        return;
    }

    let mut backend = BevyLinesRenderBackend {
        physics_scale: 0.0,
        custom_colors,
        world: None,
        gizmos,
    };

    for (_, world) in rapier_context.worlds.iter() {
        backend.world = Some(world);
        backend.physics_scale = world.physics_scale;

        let unscaled_style = render_context.pipeline.style;
        render_context.pipeline.style.rigid_body_axes_length /= world.physics_scale;
        render_context.pipeline.render(
            &mut backend,
            &world.bodies,
            &world.colliders,
            &world.impulse_joints,
            &world.multibody_joints,
            &world.narrow_phase,
        );
        render_context.pipeline.style = unscaled_style;
    }
}<|MERGE_RESOLUTION|>--- conflicted
+++ resolved
@@ -98,13 +98,8 @@
 struct BevyLinesRenderBackend<'world, 'state, 'a, 'b> {
     physics_scale: f32,
     custom_colors: Query<'world, 'state, &'a ColliderDebugColor>,
-<<<<<<< HEAD
     world: Option<&'b RapierWorld>,
-    gizmos: Gizmos<'state>,
-=======
-    context: &'b RapierContext,
     gizmos: Gizmos<'world, 'state>,
->>>>>>> 6aa960b6
 }
 
 impl<'world, 'state, 'a, 'b> BevyLinesRenderBackend<'world, 'state, 'a, 'b> {
