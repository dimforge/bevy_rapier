--- conflicted
+++ resolved
@@ -1,10 +1,5 @@
-<<<<<<< HEAD
-use crate::{math::Vect, plugin::context::WorldId};
-use bevy::{prelude::*, reflect::FromReflect};
-=======
-use crate::math::Vect;
+use crate::{math::Vect, plugin::WorldId};
 use bevy::prelude::*;
->>>>>>> af5ac6e2
 use rapier::prelude::{
     Isometry, LockedAxes as RapierLockedAxes, RigidBodyActivation, RigidBodyHandle, RigidBodyType,
 };
@@ -414,7 +409,7 @@
 }
 
 /// Denotes which world this body is a part of. If omitted, the default world is assumed.
-#[derive(Copy, Clone, Debug, Default, PartialEq, Eq, Component, Reflect, FromReflect)]
+#[derive(Copy, Clone, Debug, Default, PartialEq, Eq, Component, Reflect)]
 #[reflect(Component, PartialEq)]
 pub struct PhysicsWorld {
     /// The world which this body is in. Use DEFAULT_WORLD_ID for the default world.
